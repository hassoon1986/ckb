--- conflicted
+++ resolved
@@ -268,38 +268,12 @@
 
         let last_uncles_updated_at = self.last_uncles_updated_at.load(Ordering::SeqCst);
 
-<<<<<<< HEAD
         let snapshot = self.shared.snapshot();
         let last_txs_updated_at = self.shared.get_last_txs_updated_at();
         let tip_header = snapshot
             .get_tip()
             .map(|tip| tip.header)
             .expect("get tip header");
-=======
-        // try get cache
-        // this attempt will not touch chain_state lock which mean it should be fast
-        let store = self.shared.store();
-        let tip_header = store.get_tip_header().to_owned().expect("get tip header");
-        let current_time = cmp::max(unix_time_as_millis(), tip_header.timestamp() + 1);
-        if let Some(template_cache) = self.template_caches.get(&(
-            tip_header.hash().to_owned(),
-            cycles_limit,
-            bytes_limit,
-            version,
-        )) {
-            // check template cache outdate time
-            if !template_cache.is_outdate(current_time) {
-                let mut template = template_cache.template.clone();
-                template.current_time = JsonTimestamp(current_time);
-                return Ok(template);
-            }
-        }
-
-        // lock chain_store to make sure data consistency
-        let chain_state = self.shared.lock_chain_state();
-        // refetch tip header, tip may changed after we get the lock
-        let tip_header = chain_state.tip_header().to_owned();
->>>>>>> 70915445
         let tip_hash = tip_header.hash();
         let candidate_number = tip_header.number() + 1;
         let current_time = cmp::max(unix_time_as_millis(), tip_header.timestamp() + 1);
@@ -307,21 +281,13 @@
             self.template_caches
                 .get(&(tip_hash.to_owned(), cycles_limit, bytes_limit, version))
         {
-<<<<<<< HEAD
             // check template cache outdate time
             if !template_cache.is_outdate(current_time)
                 || !template_cache.is_modified(last_uncles_updated_at, last_txs_updated_at)
             {
-                return Ok(template_cache.template.clone());
-=======
-            let last_txs_updated_at = chain_state.get_last_txs_updated_at();
-            // check our tx_pool wether is modified
-            // we can reuse cache if it is not modidied
-            if !template_cache.is_modified(last_uncles_updated_at, last_txs_updated_at) {
                 let mut template = template_cache.template.clone();
                 template.current_time = JsonTimestamp(current_time);
-                return Ok(template);
->>>>>>> 70915445
+                return Ok(template_cache.template.clone());
             }
         }
 
