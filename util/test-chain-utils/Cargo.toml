[package]
name = "ckb-test-chain-utils"
version = "0.17.0-pre"
authors = ["Nervos Core Dev <dev@nervos.org>"]
edition = "2018"
license = "MIT"

[dependencies]
ckb-core = { path = "../../core" }
ckb-db = { path = "../../db" }
ckb-hash = { path = "../hash" }
ckb-store = { path = "../../store" }
<<<<<<< HEAD
lazy_static = "1.3.0"
tempfile = "3.0"
=======
ckb-chain-spec = { path = "../../spec" }
ckb-dao-utils = { path = "../dao/utils" }
ckb-traits = { path = "../../traits" }
lazy_static = "1.3.0"
faketime = "0.2.0"
numext-fixed-uint = { version = "0.1", features = ["support_rand", "support_heapsize", "support_serde"] }
numext-fixed-hash = { version = "0.1", features = ["support_rand", "support_heapsize", "support_serde"] }
>>>>>>> 70915445
<|MERGE_RESOLUTION|>--- conflicted
+++ resolved
@@ -10,15 +10,11 @@
 ckb-db = { path = "../../db" }
 ckb-hash = { path = "../hash" }
 ckb-store = { path = "../../store" }
-<<<<<<< HEAD
-lazy_static = "1.3.0"
-tempfile = "3.0"
-=======
 ckb-chain-spec = { path = "../../spec" }
 ckb-dao-utils = { path = "../dao/utils" }
 ckb-traits = { path = "../../traits" }
 lazy_static = "1.3.0"
+tempfile = "3.0"
 faketime = "0.2.0"
 numext-fixed-uint = { version = "0.1", features = ["support_rand", "support_heapsize", "support_serde"] }
-numext-fixed-hash = { version = "0.1", features = ["support_rand", "support_heapsize", "support_serde"] }
->>>>>>> 70915445
+numext-fixed-hash = { version = "0.1", features = ["support_rand", "support_heapsize", "support_serde"] }