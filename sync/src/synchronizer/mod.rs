mod block_fetcher;
mod block_pool;
mod block_process;
mod get_blocks_process;
mod get_headers_process;
mod headers_process;

use self::block_fetcher::BlockFetcher;
pub use self::block_pool::OrphanBlockPool;
use self::block_process::BlockProcess;
use self::get_blocks_process::GetBlocksProcess;
use self::get_headers_process::GetHeadersProcess;
use self::headers_process::HeadersProcess;
use crate::block_status::BlockStatus;
use crate::types::{HeaderView, PeerFlags, Peers, SyncSharedState};
use crate::{
    BAD_MESSAGE_BAN_TIME, CHAIN_SYNC_TIMEOUT, EVICTION_HEADERS_RESPONSE_TIME,
    HEADERS_DOWNLOAD_TIMEOUT_BASE, HEADERS_DOWNLOAD_TIMEOUT_PER_HEADER, MAX_HEADERS_LEN,
    MAX_OUTBOUND_PEERS_TO_PROTECT_FROM_DISCONNECT, POW_SPACE, PROTECT_STOP_SYNC_TIME,
};
use ckb_chain::chain::ChainController;
use ckb_core::block::Block;
use ckb_core::header::Header;
use ckb_logger::{debug, info, trace};
use ckb_network::{CKBProtocolContext, CKBProtocolHandler, PeerIndex};
use ckb_protocol::{cast, get_root, SyncMessage, SyncPayload};
use ckb_store::ChainStore;
use failure::Error as FailureError;
use faketime::unix_time_as_millis;
use flatbuffers::FlatBufferBuilder;
use numext_fixed_hash::H256;
use std::cmp::min;
use std::sync::atomic::Ordering;
use std::sync::Arc;
use std::time::{Duration, Instant};

pub const SEND_GET_HEADERS_TOKEN: u64 = 0;
pub const IBD_BLOCK_FETCH_TOKEN: u64 = 1;
pub const NOT_IBD_BLOCK_FETCH_TOKEN: u64 = 2;
pub const TIMEOUT_EVICTION_TOKEN: u64 = 3;
pub const NO_PEER_CHECK_TOKEN: u64 = 255;

const SYNC_NOTIFY_INTERVAL: Duration = Duration::from_millis(200);
const IBD_BLOCK_FETCH_INTERVAL: Duration = Duration::from_millis(40);
const NOT_IBD_BLOCK_FETCH_INTERVAL: Duration = Duration::from_millis(200);

pub struct Synchronizer {
    chain: ChainController,
    pub shared: Arc<SyncSharedState>,
}

// https://github.com/rust-lang/rust/issues/40754
impl ::std::clone::Clone for Synchronizer {
    fn clone(&self) -> Self {
        Synchronizer {
            chain: self.chain.clone(),
            shared: Arc::clone(&self.shared),
        }
    }
}

impl Synchronizer {
    pub fn new(chain: ChainController, shared: Arc<SyncSharedState>) -> Synchronizer {
        Synchronizer { chain, shared }
    }

    pub fn shared(&self) -> &Arc<SyncSharedState> {
        &self.shared
    }

    fn try_process(
        &self,
        nc: &CKBProtocolContext,
        peer: PeerIndex,
        message: SyncMessage,
    ) -> Result<(), FailureError> {
        match message.payload_type() {
            SyncPayload::GetHeaders => {
                GetHeadersProcess::new(&cast!(message.payload_as_get_headers())?, self, peer, nc)
                    .execute()?;
            }
            SyncPayload::Headers => {
                HeadersProcess::new(&cast!(message.payload_as_headers())?, self, peer, nc)
                    .execute()?;
            }
            SyncPayload::GetBlocks => {
                GetBlocksProcess::new(&cast!(message.payload_as_get_blocks())?, self, peer, nc)
                    .execute()?;
            }
            SyncPayload::Block => {
                BlockProcess::new(&cast!(message.payload_as_block())?, self, peer, nc).execute()?;
            }
            SyncPayload::NONE => {
                cast!(None)?;
            }
            _ => {
                cast!(None)?;
            }
        }
        Ok(())
    }

    fn process(&self, nc: &CKBProtocolContext, peer: PeerIndex, message: SyncMessage) {
        if let Err(err) = self.try_process(nc, peer, message) {
            debug!("try_process error: {}", err);
            nc.ban_peer(peer, BAD_MESSAGE_BAN_TIME);
        }
    }

    pub fn peers(&self) -> &Peers {
        self.shared().peers()
    }

    pub fn predict_headers_sync_time(&self, header: &Header) -> u64 {
        let now = unix_time_as_millis();
        let expected_headers = min(
            MAX_HEADERS_LEN as u64,
            now.saturating_sub(header.timestamp()) / POW_SPACE,
        );
        now + HEADERS_DOWNLOAD_TIMEOUT_BASE + HEADERS_DOWNLOAD_TIMEOUT_PER_HEADER * expected_headers
    }

    //TODO: process block which we don't request
    pub fn process_new_block(&self, peer: PeerIndex, block: Block) -> Result<bool, FailureError> {
        let block_hash = block.header().hash();
        let status = self.shared().get_block_status(block_hash);
        if status.contains(BlockStatus::BLOCK_RECEIVED) {
            debug!("block {:x} already received", block_hash);
            Ok(false)
        } else if status.contains(BlockStatus::HEADER_VALID) {
            self.shared()
                .insert_new_block(&self.chain, peer, Arc::new(block))
        } else {
            debug!(
                "Synchronizer process_new_block unexpected status {:?} {:#x}",
                status, block_hash,
            );
            // TODO which error should we return?
            Ok(false)
        }
    }

    pub fn get_blocks_to_fetch(&self, peer: PeerIndex) -> Option<Vec<H256>> {
        BlockFetcher::new(self.clone(), peer).fetch()
    }

    fn on_connected(&self, nc: &CKBProtocolContext, peer: PeerIndex) {
        let (is_outbound, is_whitelist) = nc
            .get_peer(peer)
            .map(|peer| (peer.is_outbound(), peer.is_whitelist))
            .unwrap_or((false, false));
        let protect_outbound = is_outbound
            && self
                .shared()
                .n_protected_outbound_peers()
                .load(Ordering::Acquire)
                < MAX_OUTBOUND_PEERS_TO_PROTECT_FROM_DISCONNECT;

        if protect_outbound {
            self.shared()
                .n_protected_outbound_peers()
                .fetch_add(1, Ordering::Release);
        }

        self.peers().on_connected(
            peer,
            PeerFlags {
                is_outbound,
                is_whitelist,
                is_protect: protect_outbound,
            },
        );
    }

    //   - If at timeout their best known block now has more work than our tip
    //     when the timeout was set, then either reset the timeout or clear it
    //     (after comparing against our current tip's work)
    //   - If at timeout their best known block still has less work than our
    //     tip did when the timeout was set, then send a getheaders message,
    //     and set a shorter timeout, HEADERS_RESPONSE_TIME seconds in future.
    //     If their best known block is still behind when that new timeout is
    //     reached, disconnect.
    pub fn eviction(&self, nc: &CKBProtocolContext) {
        let mut peer_states = self.peers().state.write();
        let is_initial_header_sync = self.shared.is_initial_header_sync();
        let mut eviction = Vec::new();
        for (peer, state) in peer_states.iter_mut() {
            let now = unix_time_as_millis();

            // headers_sync_timeout
            if let Some(timeout) = state.headers_sync_timeout {
                if is_initial_header_sync {
                    if now > timeout && !state.disconnect {
                        eviction.push(*peer);
                        state.disconnect = true;
                        continue;
                    }
                } else {
                    state.headers_sync_timeout = None
                }
            }

            if state.peer_flags.is_outbound {
                let best_known_header = state.best_known_header.as_ref();
                let (tip_header, local_total_difficulty) = {
                    let tip = self.shared.store().get_tip().expect("tip");
                    (tip.header().to_owned(), tip.total_difficulty().to_owned())
                };
                if best_known_header.map(HeaderView::total_difficulty)
                    >= Some(&local_total_difficulty)
                {
                    if state.chain_sync.timeout != 0 {
                        state.chain_sync.timeout = 0;
                        state.chain_sync.work_header = None;
                        state.chain_sync.total_difficulty = None;
                        state.chain_sync.sent_getheaders = false;
                    }
                } else if state.chain_sync.timeout == 0
                    || (best_known_header.is_some()
                        && best_known_header.map(HeaderView::total_difficulty)
                            >= state.chain_sync.total_difficulty.as_ref())
                {
                    // Our best block known by this peer is behind our tip, and we're either noticing
                    // that for the first time, OR this peer was able to catch up to some earlier point
                    // where we checked against our tip.
                    // Either way, set a new timeout based on current tip.
                    state.chain_sync.timeout = now + CHAIN_SYNC_TIMEOUT;
                    state.chain_sync.work_header = Some(tip_header);
                    state.chain_sync.total_difficulty = Some(local_total_difficulty);
                    state.chain_sync.sent_getheaders = false;
                } else if state.chain_sync.timeout > 0 && now > state.chain_sync.timeout {
                    // No evidence yet that our peer has synced to a chain with work equal to that
                    // of our tip, when we first detected it was behind. Send a single getheaders
                    // message to give the peer a chance to update us.
                    if state.chain_sync.sent_getheaders {
                        if state.peer_flags.is_protect || state.peer_flags.is_whitelist {
                            if state.sync_started {
                                state.stop_sync(now + PROTECT_STOP_SYNC_TIME);
                                self.shared()
                                    .n_sync_started()
                                    .fetch_sub(1, Ordering::Release);
                            }
                        } else {
                            eviction.push(*peer);
                            state.disconnect = true;
                        }
                    } else {
                        state.chain_sync.sent_getheaders = true;
                        state.chain_sync.timeout = now + EVICTION_HEADERS_RESPONSE_TIME;
                        self.shared.send_getheaders_to_peer(
                            nc,
                            *peer,
                            &state
                                .chain_sync
                                .work_header
                                .clone()
                                .expect("work_header be assigned"),
                        );
                    }
                }
            }
        }
        for peer in eviction {
            info!("timeout eviction peer={}", peer);
            if let Err(err) = nc.disconnect(peer, "sync timeout eviction") {
                debug!("synchronizer disconnect error: {:?}", err);
            }
        }
    }

    fn start_sync_headers(&self, nc: &CKBProtocolContext) {
        let now = unix_time_as_millis();
        let ibd = self.shared().is_initial_block_download();
        let peers: Vec<PeerIndex> = self
            .peers()
            .state
            .read()
            .iter()
            .filter(|(_, state)| state.can_sync(now, ibd))
            .map(|(peer_id, _)| peer_id)
            .cloned()
            .collect();

        if peers.is_empty() {
            return;
        }

        let tip = {
            let (header, total_difficulty) = {
                let tip = self.shared.store().get_tip().expect("tip");
                (tip.header().to_owned(), tip.total_difficulty().to_owned())
            };
            let best_known = self.shared.shared_best_header();
            if total_difficulty > *best_known.total_difficulty()
                || (&total_difficulty == best_known.total_difficulty()
                    && header.hash() < best_known.hash())
            {
                header
            } else {
                best_known.into_inner()
            }
        };

        for peer in peers {
            // Only sync with 1 peer if we're in IBD
            if ibd && self.shared().n_sync_started().load(Ordering::Acquire) != 0 {
                break;
            }
            {
                let mut state = self.peers().state.write();
                if let Some(peer_state) = state.get_mut(&peer) {
                    if !peer_state.sync_started {
                        let headers_sync_timeout = self.predict_headers_sync_time(&tip);
                        peer_state.start_sync(headers_sync_timeout);
                        self.shared()
                            .n_sync_started()
                            .fetch_add(1, Ordering::Release);
                    }
                }
            }

            debug!("start sync peer={}", peer);
            self.shared.send_getheaders_to_peer(nc, peer, &tip);
        }
    }

    fn find_blocks_to_fetch(&self, nc: &CKBProtocolContext) {
        let peers: Vec<PeerIndex> = {
            self.peers()
                .state
                .read()
                .iter()
                .filter(|(_, state)| state.sync_started)
                .map(|(peer_id, _)| peer_id)
                .cloned()
                .collect()
        };

        trace!("poll find_blocks_to_fetch select peers");
        {
            self.shared().write_inflight_blocks().prune();
        }
        for peer in peers {
            if let Some(fetch) = self.get_blocks_to_fetch(peer) {
                if !fetch.is_empty() {
                    self.send_getblocks(&fetch, nc, peer);
                }
            }
        }
    }

    fn send_getblocks(&self, v_fetch: &[H256], nc: &CKBProtocolContext, peer: PeerIndex) {
        let fbb = &mut FlatBufferBuilder::new();
        let message = SyncMessage::build_get_blocks(fbb, v_fetch);
        fbb.finish(message, None);
        debug!("send_getblocks len={:?} to peer={}", v_fetch.len(), peer);
        if let Err(err) = nc.send_message_to(peer, fbb.finished_data().into()) {
            debug!("synchronizer send GetBlocks error: {:?}", err);
        }
    }
}

impl CKBProtocolHandler for Synchronizer {
    fn init(&mut self, nc: Arc<dyn CKBProtocolContext + Sync>) {
        // NOTE: 100ms is what bitcoin use.
        nc.set_notify(SYNC_NOTIFY_INTERVAL, SEND_GET_HEADERS_TOKEN)
            .expect("set_notify at init is ok");
        nc.set_notify(SYNC_NOTIFY_INTERVAL, TIMEOUT_EVICTION_TOKEN)
            .expect("set_notify at init is ok");
        nc.set_notify(IBD_BLOCK_FETCH_INTERVAL, IBD_BLOCK_FETCH_TOKEN)
            .expect("set_notify at init is ok");
        nc.set_notify(NOT_IBD_BLOCK_FETCH_INTERVAL, NOT_IBD_BLOCK_FETCH_TOKEN)
            .expect("set_notify at init is ok");
        nc.set_notify(Duration::from_secs(2), NO_PEER_CHECK_TOKEN)
            .expect("set_notify at init is ok");
    }

    fn received(
        &mut self,
        nc: Arc<dyn CKBProtocolContext + Sync>,
        peer_index: PeerIndex,
        data: bytes::Bytes,
    ) {
        let msg = match get_root::<SyncMessage>(&data) {
            Ok(msg) => msg,
            _ => {
                info!("Peer {} sends us a malformed message", peer_index);
                nc.ban_peer(peer_index, BAD_MESSAGE_BAN_TIME);
                return;
            }
        };

        debug!("received msg {:?} from {}", msg.payload_type(), peer_index);

        let start_time = Instant::now();
        self.process(nc.as_ref(), peer_index, msg);
        debug!(
            "process message={:?}, peer={}, cost={:?}",
            msg.payload_type(),
            peer_index,
            start_time.elapsed(),
        );
    }

    fn connected(
        &mut self,
        nc: Arc<CKBProtocolContext + Sync>,
        peer_index: PeerIndex,
        _version: &str,
    ) {
        info!("SyncProtocol.connected peer={}", peer_index);
        self.on_connected(nc.as_ref(), peer_index);
    }

    fn disconnected(&mut self, _nc: Arc<CKBProtocolContext + Sync>, peer_index: PeerIndex) {
        info!("SyncProtocol.disconnected peer={}", peer_index);
        if let Some(peer_state) = self.shared().disconnected(peer_index) {
            // It shouldn't happen
            // fetch_sub wraps around on overflow, we still check manually
            // panic here to prevent some bug be hidden silently.
            if peer_state.sync_started
                && self
                    .shared()
                    .n_sync_started()
                    .fetch_sub(1, Ordering::Release)
                    == 0
            {
                panic!("Synchronizer n_sync overflow");
            }

            // Protection node disconnected
            if peer_state.peer_flags.is_protect {
                self.shared()
                    .n_protected_outbound_peers()
                    .fetch_sub(1, Ordering::Release);
            }
        }
    }

    fn notify(&mut self, nc: Arc<dyn CKBProtocolContext + Sync>, token: u64) {
        if !self.peers().state.read().is_empty() {
            let start_time = Instant::now();
            trace!("start notify token={}", token);

            match token {
                SEND_GET_HEADERS_TOKEN => {
                    self.start_sync_headers(nc.as_ref());
                }
                IBD_BLOCK_FETCH_TOKEN => {
                    if self.shared.is_initial_block_download() {
                        self.find_blocks_to_fetch(nc.as_ref());
                    }
                }
                NOT_IBD_BLOCK_FETCH_TOKEN => {
                    if !self.shared.is_initial_block_download() {
                        self.find_blocks_to_fetch(nc.as_ref());
                    }
                }
                TIMEOUT_EVICTION_TOKEN => {
                    self.eviction(nc.as_ref());
                }
                // Here is just for NO_PEER_CHECK_TOKEN token, only handle it when there is no peer.
                _ => {}
            }

            trace!(
                "finished notify token={} cost={:?}",
                token,
                start_time.elapsed()
            );
        } else if token == NO_PEER_CHECK_TOKEN {
            debug!("no peers connected");
        }
    }
}

#[cfg(test)]
mod tests {
    use self::block_process::BlockProcess;
    use self::headers_process::HeadersProcess;
    use super::*;
    use crate::{types::PeerState, SyncSharedState, MAX_TIP_AGE};
    use ckb_chain::chain::ChainService;
    use ckb_chain_spec::consensus::Consensus;
    use ckb_core::block::BlockBuilder;
    use ckb_core::cell::resolve_transaction;
    use ckb_core::extras::EpochExt;
    use ckb_core::header::BlockNumber;
    use ckb_core::header::{Header, HeaderBuilder};
    use ckb_core::script::Script;
    use ckb_core::transaction::{CellInput, CellOutput, Transaction, TransactionBuilder};
    use ckb_core::Bytes;
    use ckb_dao::DaoCalculator;
    use ckb_db::memorydb::MemoryKeyValueDB;
    use ckb_network::{
        Behaviour, CKBProtocolContext, Peer, PeerId, PeerIndex, ProtocolId, SessionType,
        TargetSession,
    };
    use ckb_notify::{NotifyController, NotifyService};
    use ckb_protocol::{Block as FbsBlock, Headers as FbsHeaders};
    use ckb_shared::shared::Shared;
    use ckb_shared::shared::SharedBuilder;
    use ckb_store::{ChainKVStore, ChainStore};
    use ckb_traits::chain_provider::ChainProvider;
    use ckb_util::Mutex;
    #[cfg(not(disable_faketime))]
    use faketime;
    use flatbuffers::{get_root, FlatBufferBuilder};
    use fnv::{FnvHashMap, FnvHashSet};
    use futures::future::Future;
    use numext_fixed_uint::U256;
    use std::ops::Deref;
    use std::time::Duration;

    fn start_chain(
        consensus: Option<Consensus>,
        notify: Option<NotifyController>,
    ) -> (
        ChainController,
        Shared<ChainKVStore<MemoryKeyValueDB>>,
        NotifyController,
    ) {
        let mut builder = SharedBuilder::<MemoryKeyValueDB>::new();

        let consensus = consensus.unwrap_or_else(Default::default);
        builder = builder.consensus(consensus);

        let shared = builder.build().unwrap();

        let notify = notify.unwrap_or_else(|| NotifyService::default().start::<&str>(None));
        let chain_service = ChainService::new(shared.clone(), notify.clone());
        let chain_controller = chain_service.start::<&str>(None);

        (chain_controller, shared, notify)
    }

    fn create_cellbase(
        shared: &Shared,
        parent_header: &Header,
        number: BlockNumber,
    ) -> Transaction {
        let (_, reward) = shared.finalize_block_reward(parent_header).unwrap();
        TransactionBuilder::default()
            .input(CellInput::new_cellbase_input(number))
            .output(CellOutput::new(
                reward,
                Bytes::default(),
                Script::default(),
                None,
            ))
            .witness(Script::default().into_witness())
            .build()
    }

    fn gen_synchronizer(chain_controller: ChainController, shared: Shared) -> Synchronizer {
        let shared = Arc::new(SyncSharedState::new(shared));
        Synchronizer::new(chain_controller, shared)
    }

<<<<<<< HEAD
    #[test]
    fn test_block_status() {
        let status1 = BlockStatus::FAILED_VALID;
        let status2 = BlockStatus::FAILED_CHILD;
        assert!((status1 & BlockStatus::FAILED_MASK) == status1);
        assert!((status2 & BlockStatus::FAILED_MASK) == status2);
    }

    fn gen_block(shared: &Shared, parent_header: &Header, epoch: &EpochExt, nonce: u64) -> Block {
=======
    fn gen_block<CS: ChainStore>(
        shared: &Shared<CS>,
        parent_header: &Header,
        epoch: &EpochExt,
        nonce: u64,
    ) -> Block {
>>>>>>> 70915445
        let now = 1 + parent_header.timestamp();
        let number = parent_header.number() + 1;
        let cellbase = create_cellbase(shared, parent_header, number);
        let dao = {
            let chain_state = shared.lock_chain_state();
            let resolved_cellbase = resolve_transaction(
                &cellbase,
                &mut Default::default(),
                &*chain_state,
                &*chain_state,
            )
            .unwrap();
            DaoCalculator::new(shared.consensus(), Arc::clone(shared.store()))
                .dao_field(&[resolved_cellbase], parent_header)
                .unwrap()
        };
        let header_builder = HeaderBuilder::default()
            .parent_hash(parent_header.hash().to_owned())
            .timestamp(now)
            .epoch(epoch.number())
            .number(number)
            .difficulty(epoch.difficulty().clone())
            .nonce(nonce)
            .dao(dao);

        BlockBuilder::default()
            .transaction(cellbase)
            .header_builder(header_builder)
            .build()
    }

    fn insert_block(
        chain_controller: &ChainController,
        shared: &Shared,
        nonce: u64,
        number: BlockNumber,
    ) {
        let parent = shared
            .store()
            .get_block_header(&shared.store().get_block_hash(number - 1).unwrap())
            .unwrap();
        let parent_epoch = shared.get_block_epoch(&parent.hash()).unwrap();
        let epoch = shared
            .next_epoch_ext(&parent_epoch, &parent)
            .unwrap_or(parent_epoch);

        let block = gen_block(shared, &parent, &epoch, nonce);

        chain_controller
            .process_block(Arc::new(block), true)
            .expect("process block ok");
    }

    #[test]
    fn test_locator() {
        let (chain_controller, shared, _notify) = start_chain(None, None);

        let num = 200;
        let index = [
            199, 198, 197, 196, 195, 194, 193, 192, 191, 190, 188, 184, 176, 160, 128, 64,
        ];

        for i in 1..num {
            insert_block(&chain_controller, &shared, i, i);
        }

        let synchronizer = gen_synchronizer(chain_controller.clone(), shared.clone());

        let locator = synchronizer
            .shared
            .get_locator(shared.lock_chain_state().tip_header());

        let mut expect = Vec::new();

        for i in index.iter() {
            expect.push(shared.store().get_block_hash(*i).unwrap());
        }
        //genesis_hash must be the last one
        expect.push(shared.genesis_hash().to_owned());

        assert_eq!(expect, locator);
    }

    #[test]
    fn test_locate_latest_common_block() {
        let consensus = Consensus::default();
        let (chain_controller1, shared1, _notify1) = start_chain(Some(consensus.clone()), None);
        let (chain_controller2, shared2, _notify2) = start_chain(Some(consensus.clone()), None);
        let num = 200;

        for i in 1..num {
            insert_block(&chain_controller1, &shared1, i, i);
        }

        for i in 1..num {
            insert_block(&chain_controller2, &shared2, i + 1, i);
        }

        let synchronizer1 = gen_synchronizer(chain_controller1.clone(), shared1.clone());

        let synchronizer2 = gen_synchronizer(chain_controller2.clone(), shared2.clone());

        let locator1 = synchronizer1
            .shared
            .get_locator(shared1.lock_chain_state().tip_header());

        let latest_common = synchronizer2
            .shared
            .locate_latest_common_block(&H256::zero(), &locator1[..]);

        assert_eq!(latest_common, Some(0));

        let (chain_controller3, shared3, _notify3) = start_chain(Some(consensus), None);

        for i in 1..num {
            let j = if i > 192 { i + 1 } else { i };
            insert_block(&chain_controller3, &shared3, j, i);
        }

        let synchronizer3 = gen_synchronizer(chain_controller3.clone(), shared3.clone());

        let latest_common3 = synchronizer3
            .shared
            .locate_latest_common_block(&H256::zero(), &locator1[..]);
        assert_eq!(latest_common3, Some(192));
    }

    #[test]
    fn test_locate_latest_common_block2() {
        let consensus = Consensus::default();
        let (chain_controller1, shared1, _notify1) = start_chain(Some(consensus.clone()), None);
        let (chain_controller2, shared2, _notify2) = start_chain(Some(consensus.clone()), None);
        let block_number = 200;

        let mut blocks: Vec<Block> = Vec::new();
        let mut parent = consensus.genesis_block().header().to_owned();
        for i in 1..block_number {
            let parent_epoch = shared1.get_block_epoch(&parent.hash()).unwrap();
            let epoch = shared1
                .next_epoch_ext(&parent_epoch, &parent)
                .unwrap_or(parent_epoch);
            let new_block = gen_block(&shared1, &parent, &epoch, i);
            blocks.push(new_block.clone());

            chain_controller1
                .process_block(Arc::new(new_block.clone()), false)
                .expect("process block ok");
            chain_controller2
                .process_block(Arc::new(new_block.clone()), false)
                .expect("process block ok");
            parent = new_block.header().to_owned();
        }

        parent = blocks[150].header().to_owned();
        let fork = parent.number();
        for i in 1..=block_number {
            let parent_epoch = shared2.get_block_epoch(&parent.hash()).unwrap();
            let epoch = shared2
                .next_epoch_ext(&parent_epoch, &parent)
                .unwrap_or(parent_epoch);
            let new_block = gen_block(&shared2, &parent, &epoch, i + 100);

            chain_controller2
                .process_block(Arc::new(new_block.clone()), false)
                .expect("process block ok");
            parent = new_block.header().to_owned();
        }

        let synchronizer1 = gen_synchronizer(chain_controller1.clone(), shared1.clone());
        let synchronizer2 = gen_synchronizer(chain_controller2.clone(), shared2.clone());
        let locator1 = synchronizer1
            .shared
            .get_locator(shared1.lock_chain_state().tip_header());

        let latest_common = synchronizer2
            .shared
            .locate_latest_common_block(&H256::zero(), &locator1[..])
            .unwrap();

        assert_eq!(
            shared1.store().get_block_hash(fork).unwrap(),
            shared2.store().get_block_hash(fork).unwrap()
        );
        assert!(
            shared1.store().get_block_hash(fork + 1).unwrap()
                != shared2.store().get_block_hash(fork + 1).unwrap()
        );
        assert_eq!(
            shared1.store().get_block_hash(latest_common).unwrap(),
            shared1.store().get_block_hash(fork).unwrap()
        );
    }

    #[test]
    fn test_get_ancestor() {
        let consensus = Consensus::default();
        let (chain_controller, shared, _notify) = start_chain(Some(consensus), None);
        let num = 200;

        for i in 1..num {
            insert_block(&chain_controller, &shared, i, i);
        }

        let synchronizer = gen_synchronizer(chain_controller.clone(), shared.clone());

        let header = synchronizer
            .shared
            .get_ancestor(&shared.lock_chain_state().tip_hash(), 100);
        let tip = synchronizer
            .shared
            .get_ancestor(&shared.lock_chain_state().tip_hash(), 199);
        let noop = synchronizer
            .shared
            .get_ancestor(&shared.lock_chain_state().tip_hash(), 200);
        assert!(tip.is_some());
        assert!(header.is_some());
        assert!(noop.is_none());
        assert_eq!(
            tip.unwrap(),
            shared.lock_chain_state().tip_header().to_owned()
        );
        assert_eq!(
            header.unwrap(),
            shared
                .store()
                .get_block_header(&shared.store().get_block_hash(100).unwrap())
                .unwrap()
        );
    }

    #[test]
    fn test_process_new_block() {
        let consensus = Consensus::default();
        let (chain_controller1, shared1, _notify1) = start_chain(Some(consensus.clone()), None);
        let (chain_controller2, shared2, _notify2) = start_chain(Some(consensus.clone()), None);
        let block_number = 2000;
        let peer: PeerIndex = 0.into();

        let mut blocks: Vec<Block> = Vec::new();
        let mut parent = shared1
            .store()
            .get_block_header(&shared1.store().get_block_hash(0).unwrap())
            .unwrap();
        for i in 1..block_number {
            let parent_epoch = shared1.get_block_epoch(&parent.hash()).unwrap();
            let epoch = shared1
                .next_epoch_ext(&parent_epoch, &parent)
                .unwrap_or(parent_epoch);
            let new_block = gen_block(&shared1, &parent, &epoch, i + 100);

            chain_controller1
                .process_block(Arc::new(new_block.clone()), false)
                .expect("process block ok");
            parent = new_block.header().to_owned();
            blocks.push(new_block);
        }
        let synchronizer = gen_synchronizer(chain_controller2.clone(), shared2.clone());
        let chain1_last_block = blocks.last().cloned().unwrap();
        blocks.into_iter().for_each(|block| {
            synchronizer
                .shared()
                .insert_new_block(&synchronizer.chain, peer, Arc::new(block))
                .expect("Insert new block failed");
        });
        assert_eq!(
            chain1_last_block.header(),
            shared2.lock_chain_state().tip_header()
        );
    }

    #[test]
    fn test_get_locator_response() {
        let consensus = Consensus::default();
        let (chain_controller, shared, _notify) = start_chain(Some(consensus), None);
        let block_number = 200;

        let mut blocks: Vec<Block> = Vec::new();
        let mut parent = shared
            .store()
            .get_block_header(&shared.store().get_block_hash(0).unwrap())
            .unwrap();
        for i in 1..=block_number {
            let parent_epoch = shared.get_block_epoch(&parent.hash()).unwrap();
            let epoch = shared
                .next_epoch_ext(&parent_epoch, &parent)
                .unwrap_or(parent_epoch);
            let new_block = gen_block(&shared, &parent, &epoch, i + 100);
            blocks.push(new_block.clone());

            chain_controller
                .process_block(Arc::new(new_block.clone()), false)
                .expect("process block ok");
            parent = new_block.header().to_owned();
        }

        let synchronizer = gen_synchronizer(chain_controller.clone(), shared.clone());

        let headers = synchronizer.shared.get_locator_response(180, &H256::zero());

        assert_eq!(headers.first().unwrap(), blocks[180].header());
        assert_eq!(headers.last().unwrap(), blocks[199].header());

        for window in headers.windows(2) {
            if let [parent, header] = &window {
                assert_eq!(header.parent_hash(), parent.hash());
            }
        }
    }

    #[derive(Clone)]
    struct DummyNetworkContext {
        pub peers: FnvHashMap<PeerIndex, Peer>,
        pub disconnected: Arc<Mutex<FnvHashSet<PeerIndex>>>,
    }

    fn mock_peer_info() -> Peer {
        Peer::new(
            0.into(),
            SessionType::Outbound,
            PeerId::random(),
            "/ip4/127.0.0.1".parse().expect("parse multiaddr"),
            false,
        )
    }

    fn mock_header_view(total_difficulty: u64) -> HeaderView {
        HeaderView::new(
            HeaderBuilder::default().build(),
            U256::from(total_difficulty),
            0,
        )
    }

    impl CKBProtocolContext for DummyNetworkContext {
        // Interact with underlying p2p service
        fn set_notify(&self, _interval: Duration, _token: u64) -> Result<(), ckb_network::Error> {
            unimplemented!();
        }

        fn future_task(
            &self,
            task: Box<
                (dyn futures::future::Future<Item = (), Error = ()> + std::marker::Send + 'static),
            >,
            _blocking: bool,
        ) -> Result<(), ckb_network::Error> {
            task.wait().expect("resolve future task error");
            Ok(())
        }

        fn quick_send_message(
            &self,
            proto_id: ProtocolId,
            peer_index: PeerIndex,
            data: Bytes,
        ) -> Result<(), ckb_network::Error> {
            self.send_message(proto_id, peer_index, data)
        }
        fn quick_send_message_to(
            &self,
            peer_index: PeerIndex,
            data: Bytes,
        ) -> Result<(), ckb_network::Error> {
            self.send_message_to(peer_index, data)
        }
        fn quick_filter_broadcast(
            &self,
            target: TargetSession,
            data: Bytes,
        ) -> Result<(), ckb_network::Error> {
            self.filter_broadcast(target, data)
        }
        fn send_message(
            &self,
            _proto_id: ProtocolId,
            _peer_index: PeerIndex,
            _data: bytes::Bytes,
        ) -> Result<(), ckb_network::Error> {
            Ok(())
        }
        fn send_message_to(
            &self,
            _peer_index: PeerIndex,
            _data: bytes::Bytes,
        ) -> Result<(), ckb_network::Error> {
            Ok(())
        }
        fn filter_broadcast(
            &self,
            _target: TargetSession,
            _data: bytes::Bytes,
        ) -> Result<(), ckb_network::Error> {
            Ok(())
        }
        fn disconnect(&self, peer_index: PeerIndex, _msg: &str) -> Result<(), ckb_network::Error> {
            self.disconnected.lock().insert(peer_index);
            Ok(())
        }
        // Interact with NetworkState
        fn get_peer(&self, peer_index: PeerIndex) -> Option<Peer> {
            self.peers.get(&peer_index).cloned()
        }
        fn connected_peers(&self) -> Vec<PeerIndex> {
            unimplemented!();
        }
        fn report_peer(&self, _peer_index: PeerIndex, _behaviour: Behaviour) {}
        fn ban_peer(&self, _peer_index: PeerIndex, _duration: Duration) {}
        // Other methods
        fn protocol_id(&self) -> ProtocolId {
            unimplemented!();
        }
        fn send_paused(&self) -> bool {
            false
        }
    }

    fn mock_network_context(peer_num: usize) -> DummyNetworkContext {
        let mut peers = FnvHashMap::default();
        for peer in 0..peer_num {
            peers.insert(peer.into(), mock_peer_info());
        }
        DummyNetworkContext {
            peers,
            disconnected: Arc::new(Mutex::new(FnvHashSet::default())),
        }
    }

    #[test]
    fn test_sync_process() {
        let _ = env_logger::try_init();
        let consensus = Consensus::default();
        let notify = NotifyService::default().start::<&str>(None);
        let (chain_controller1, shared1, _) =
            start_chain(Some(consensus.clone()), Some(notify.clone()));
        let (chain_controller2, shared2, _) =
            start_chain(Some(consensus.clone()), Some(notify.clone()));
        let num = 200;

        for i in 1..num {
            insert_block(&chain_controller1, &shared1, i, i);
        }

        let synchronizer1 = gen_synchronizer(chain_controller1.clone(), shared1.clone());

        let locator1 = synchronizer1
            .shared
            .get_locator(&shared1.lock_chain_state().tip_header());

        for i in 1..=num {
            let j = if i > 192 { i + 1 } else { i };
            insert_block(&chain_controller2, &shared2, j, i);
        }

        let synchronizer2 = gen_synchronizer(chain_controller2.clone(), shared2.clone());
        let latest_common = synchronizer2
            .shared
            .locate_latest_common_block(&H256::zero(), &locator1[..]);
        assert_eq!(latest_common, Some(192));

        let headers = synchronizer2
            .shared
            .get_locator_response(192, &H256::zero());

        assert_eq!(
            headers.first().unwrap().hash(),
            &shared2.store().get_block_hash(193).unwrap()
        );
        assert_eq!(
            headers.last().unwrap().hash(),
            &shared2.store().get_block_hash(200).unwrap()
        );

        let fbb = &mut FlatBufferBuilder::new();
        let fbs_headers = FbsHeaders::build(fbb, &headers);
        fbb.finish(fbs_headers, None);
        let fbs_headers = get_root::<FbsHeaders>(fbb.finished_data());

        let mock_nc = mock_network_context(4);
        let peer1: PeerIndex = 1.into();
        let peer2: PeerIndex = 2.into();
        synchronizer1.on_connected(&mock_nc, peer1);
        synchronizer1.on_connected(&mock_nc, peer2);
        HeadersProcess::new(&fbs_headers, &synchronizer1, peer1, &mock_nc)
            .execute()
            .expect("Process headers from peer1 failed");

        let best_known_header = synchronizer1.peers().get_best_known_header(peer1);

        assert_eq!(best_known_header.unwrap().inner(), headers.last().unwrap());

        let blocks_to_fetch = synchronizer1.get_blocks_to_fetch(peer1).unwrap();

        assert_eq!(
            blocks_to_fetch.first().unwrap(),
            &shared2.store().get_block_hash(193).unwrap()
        );
        assert_eq!(
            blocks_to_fetch.last().unwrap(),
            &shared2.store().get_block_hash(200).unwrap()
        );

        let mut fetched_blocks = Vec::new();
        for block_hash in &blocks_to_fetch {
            fetched_blocks.push(shared2.store().get_block(block_hash).unwrap());
        }

        for block in &fetched_blocks {
            let fbb = &mut FlatBufferBuilder::new();
            let fbs_block = FbsBlock::build(fbb, block);
            fbb.finish(fbs_block, None);
            let fbs_block = get_root::<FbsBlock>(fbb.finished_data());

            BlockProcess::new(&fbs_block, &synchronizer1, peer1, &mock_nc)
                .execute()
                .unwrap();
        }

        assert_eq!(
            synchronizer1
                .peers()
                .get_last_common_header(peer1)
                .unwrap()
                .hash(),
            blocks_to_fetch.last().unwrap()
        );
    }

    #[cfg(not(disable_faketime))]
    #[test]
    fn test_header_sync_timeout() {
        use std::iter::FromIterator;
        let faketime_file = faketime::millis_tempfile(0).expect("create faketime file");
        faketime::enable(&faketime_file);

        let (chain_controller, shared, _notify) = start_chain(None, None);

        let synchronizer = gen_synchronizer(chain_controller.clone(), shared.clone());

        let network_context = mock_network_context(5);
        faketime::write_millis(&faketime_file, MAX_TIP_AGE * 2).expect("write millis");
        assert!(synchronizer.shared.is_initial_block_download());
        let peers = synchronizer.peers();
        // protect should not effect headers_timeout
        {
            let mut state = peers.state.write();
            let mut state_0 = PeerState::default();
            state_0.peer_flags.is_protect = true;
            state_0.peer_flags.is_outbound = true;
            state_0.headers_sync_timeout = Some(0);

            let mut state_1 = PeerState::default();
            state_1.peer_flags.is_outbound = true;
            state_1.headers_sync_timeout = Some(0);

            let mut state_2 = PeerState::default();
            state_2.peer_flags.is_whitelist = true;
            state_2.peer_flags.is_outbound = true;
            state_2.headers_sync_timeout = Some(0);

            let mut state_3 = PeerState::default();
            state_3.peer_flags.is_outbound = true;
            state_3.headers_sync_timeout = Some(MAX_TIP_AGE * 2);

            state.insert(0.into(), state_0);
            state.insert(1.into(), state_1);
            state.insert(2.into(), state_2);
            state.insert(3.into(), state_3);
        }
        synchronizer.eviction(&network_context);
        let disconnected = network_context.disconnected.lock();
        assert_eq!(
            disconnected.deref(),
            &FnvHashSet::from_iter(vec![0, 1, 2].into_iter().map(Into::into))
        )
    }

    #[cfg(not(disable_faketime))]
    #[test]
    fn test_chain_sync_timeout() {
        use std::iter::FromIterator;
        let faketime_file = faketime::millis_tempfile(0).expect("create faketime file");
        faketime::enable(&faketime_file);

        let consensus = Consensus::default();
        let header = HeaderBuilder::default()
            .difficulty(U256::from(2u64))
            .build();
        let block = BlockBuilder::default()
            .header(header)
            .transaction(consensus.genesis_block().transactions()[0].clone())
            .build();
        let consensus = consensus.set_genesis_block(block);

        let (chain_controller, shared, _notify) = start_chain(Some(consensus), None);

        assert_eq!(
            shared.lock_chain_state().total_difficulty(),
            &U256::from(2u64)
        );

        let synchronizer = gen_synchronizer(chain_controller.clone(), shared.clone());

        let network_context = mock_network_context(7);
        let peers = synchronizer.peers();
        //6 peers do not trigger header sync timeout
        let headers_sync_timeout = MAX_TIP_AGE * 2;
        let sync_protected_peer = 0.into();
        {
            let mut state = peers.state.write();
            let mut state_0 = PeerState::default();
            state_0.peer_flags.is_protect = true;
            state_0.peer_flags.is_outbound = true;
            state_0.headers_sync_timeout = Some(headers_sync_timeout);

            let mut state_1 = PeerState::default();
            state_1.peer_flags.is_protect = true;
            state_1.peer_flags.is_outbound = true;
            state_1.headers_sync_timeout = Some(headers_sync_timeout);

            let mut state_2 = PeerState::default();
            state_2.peer_flags.is_protect = true;
            state_2.peer_flags.is_outbound = true;
            state_2.headers_sync_timeout = Some(headers_sync_timeout);

            let mut state_3 = PeerState::default();
            state_3.peer_flags.is_outbound = true;
            state_3.headers_sync_timeout = Some(headers_sync_timeout);

            let mut state_4 = PeerState::default();
            state_4.peer_flags.is_outbound = true;
            state_4.headers_sync_timeout = Some(headers_sync_timeout);

            let mut state_5 = PeerState::default();
            state_5.peer_flags.is_outbound = true;
            state_5.headers_sync_timeout = Some(headers_sync_timeout);

            let mut state_6 = PeerState::default();
            state_6.peer_flags.is_whitelist = true;
            state_6.peer_flags.is_outbound = true;
            state_6.headers_sync_timeout = Some(headers_sync_timeout);

            state.insert(0.into(), state_0);
            state.insert(1.into(), state_1);
            state.insert(2.into(), state_2);
            state.insert(3.into(), state_3);
            state.insert(4.into(), state_4);
            state.insert(5.into(), state_5);
            state.insert(6.into(), state_6);
        }
        peers.new_header_received(0.into(), &mock_header_view(1));
        peers.new_header_received(2.into(), &mock_header_view(3));
        peers.new_header_received(3.into(), &mock_header_view(1));
        peers.new_header_received(5.into(), &mock_header_view(3));
        {
            // Protected peer 0 start sync
            peers
                .state
                .write()
                .get_mut(&sync_protected_peer)
                .unwrap()
                .start_sync(headers_sync_timeout);
            synchronizer
                .shared()
                .n_sync_started()
                .fetch_add(1, Ordering::Release);
        }
        synchronizer.eviction(&network_context);
        {
            let peer_state = peers.state.read();
            // Protected peer 0 still in sync state
            assert_eq!(
                peer_state.get(&sync_protected_peer).unwrap().sync_started,
                true
            );
            assert_eq!(
                synchronizer
                    .shared()
                    .n_sync_started()
                    .load(Ordering::Acquire),
                1
            );

            assert!({ network_context.disconnected.lock().is_empty() });
            // start sync with protected peer
            //protect peer is protected from disconnection
            assert!(peer_state
                .get(&2.into())
                .unwrap()
                .chain_sync
                .work_header
                .is_none());
            // Our best block known by this peer is behind our tip, and we're either noticing
            // that for the first time, OR this peer was able to catch up to some earlier point
            // where we checked against our tip.
            // Either way, set a new timeout based on current tip.
            let (tip, total_difficulty) = {
                let chain_state = shared.lock_chain_state();
                let header = chain_state.tip_header().to_owned();
                let total_difficulty = chain_state.total_difficulty().to_owned();
                (header, total_difficulty)
            };
            assert_eq!(
                peer_state.get(&3.into()).unwrap().chain_sync.work_header,
                Some(tip.clone())
            );
            assert_eq!(
                peer_state
                    .get(&3.into())
                    .unwrap()
                    .chain_sync
                    .total_difficulty,
                Some(total_difficulty.clone())
            );
            assert_eq!(
                peer_state.get(&4.into()).unwrap().chain_sync.work_header,
                Some(tip)
            );
            assert_eq!(
                peer_state
                    .get(&4.into())
                    .unwrap()
                    .chain_sync
                    .total_difficulty,
                Some(total_difficulty)
            );
            for proto_id in &[0usize, 1, 3, 4, 6] {
                assert_eq!(
                    peer_state
                        .get(&(*proto_id).into())
                        .unwrap()
                        .chain_sync
                        .timeout,
                    CHAIN_SYNC_TIMEOUT
                );
            }
        }
        faketime::write_millis(&faketime_file, CHAIN_SYNC_TIMEOUT + 1).expect("write millis");
        synchronizer.eviction(&network_context);
        {
            let peer_state = peers.state.read();
            // No evidence yet that our peer has synced to a chain with work equal to that
            // of our tip, when we first detected it was behind. Send a single getheaders
            // message to give the peer a chance to update us.
            assert!({ network_context.disconnected.lock().is_empty() });
            assert_eq!(
                peer_state.get(&3.into()).unwrap().chain_sync.timeout,
                unix_time_as_millis() + EVICTION_HEADERS_RESPONSE_TIME
            );
            assert_eq!(
                peer_state.get(&4.into()).unwrap().chain_sync.timeout,
                unix_time_as_millis() + EVICTION_HEADERS_RESPONSE_TIME
            );
        }
        faketime::write_millis(
            &faketime_file,
            unix_time_as_millis() + EVICTION_HEADERS_RESPONSE_TIME + 1,
        )
        .expect("write millis");
        synchronizer.eviction(&network_context);
        {
            let peer_state = peers.state.read();
            // Protected peer 0 chain_sync timeout
            assert_eq!(
                peer_state.get(&sync_protected_peer).unwrap().sync_started,
                false
            );
            assert_eq!(
                synchronizer
                    .shared()
                    .n_sync_started()
                    .load(Ordering::Acquire),
                0
            );

            // Peer(3,4) run out of time to catch up!
            let disconnected = network_context.disconnected.lock();
            assert_eq!(
                disconnected.deref(),
                &FnvHashSet::from_iter(vec![3, 4].into_iter().map(Into::into))
            )
        }
    }
}<|MERGE_RESOLUTION|>--- conflicted
+++ resolved
@@ -557,24 +557,7 @@
         Synchronizer::new(chain_controller, shared)
     }
 
-<<<<<<< HEAD
-    #[test]
-    fn test_block_status() {
-        let status1 = BlockStatus::FAILED_VALID;
-        let status2 = BlockStatus::FAILED_CHILD;
-        assert!((status1 & BlockStatus::FAILED_MASK) == status1);
-        assert!((status2 & BlockStatus::FAILED_MASK) == status2);
-    }
-
     fn gen_block(shared: &Shared, parent_header: &Header, epoch: &EpochExt, nonce: u64) -> Block {
-=======
-    fn gen_block<CS: ChainStore>(
-        shared: &Shared<CS>,
-        parent_header: &Header,
-        epoch: &EpochExt,
-        nonce: u64,
-    ) -> Block {
->>>>>>> 70915445
         let now = 1 + parent_header.timestamp();
         let number = parent_header.number() + 1;
         let cellbase = create_cellbase(shared, parent_header, number);
