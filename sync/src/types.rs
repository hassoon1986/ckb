use crate::block_status::BlockStatus;
use crate::relayer::compact_block::CompactBlock;
use crate::synchronizer::OrphanBlockPool;
use crate::NetworkProtocol;
use crate::BLOCK_DOWNLOAD_TIMEOUT;
use crate::MAX_PEERS_PER_BLOCK;
use crate::{MAX_HEADERS_LEN, MAX_TIP_AGE};
use ckb_chain::chain::ChainController;
use ckb_chain_spec::consensus::Consensus;
use ckb_core::block::Block;
use ckb_core::extras::EpochExt;
use ckb_core::header::{BlockNumber, Header};
use ckb_core::transaction::ProposalShortId;
use ckb_core::Cycle;
use ckb_logger::{debug, debug_target, error};
use ckb_network::{CKBProtocolContext, PeerIndex};
use ckb_protocol::SyncMessage;
use ckb_shared::shared::Shared;
use ckb_store::ChainDB;
use ckb_store::ChainStore;
use ckb_traits::ChainProvider;
use ckb_util::{Mutex, MutexGuard};
use ckb_util::{RwLock, RwLockReadGuard, RwLockWriteGuard};
use ckb_verification::HeaderResolverWrapper;
use failure::Error as FailureError;
use faketime::unix_time_as_millis;
use flatbuffers::FlatBufferBuilder;
use fnv::{FnvHashMap, FnvHashSet};
use lru_cache::LruCache;
use numext_fixed_hash::H256;
use numext_fixed_uint::U256;
use std::cmp;
use std::collections::{hash_map::HashMap, hash_set::HashSet, BTreeMap};
use std::fmt;
use std::hash::Hash;
use std::mem::swap;
use std::ops::DerefMut;
use std::sync::atomic::{AtomicBool, AtomicUsize, Ordering};
use std::sync::Arc;
use std::time::{Duration, Instant};

const FILTER_SIZE: usize = 20000;
const MAX_ASK_MAP_SIZE: usize = 50000;
const MAX_ASK_SET_SIZE: usize = MAX_ASK_MAP_SIZE * 2;
const GET_HEADERS_CACHE_SIZE: usize = 10000;
// TODO: Need discussed
const GET_HEADERS_TIMEOUT: Duration = Duration::from_secs(15);
const TX_FILTER_SIZE: usize = 50000;
const TX_ASKED_SIZE: usize = TX_FILTER_SIZE;
const ORPHAN_BLOCK_SIZE: usize = 1024;

// State used to enforce CHAIN_SYNC_TIMEOUT
// Only in effect for connections that are outbound, non-manual,
// non-protected and non-whitelist.
// Algorithm: if a peer's best known block has less work than our tip,
// set a timeout CHAIN_SYNC_TIMEOUT seconds in the future:
//   - If at timeout their best known block now has more work than our tip
//     when the timeout was set, then either reset the timeout or clear it
//     (after comparing against our current tip's work)
//   - If at timeout their best known block still has less work than our
//     tip did when the timeout was set, then send a getheaders message,
//     and set a shorter timeout, HEADERS_RESPONSE_TIME seconds in future.
//     If their best known block is still behind when that new timeout is
//     reached, disconnect.

#[derive(Clone, Debug)]
pub struct ChainSyncState {
    pub timeout: u64,
    pub work_header: Option<Header>,
    pub total_difficulty: Option<U256>,
    pub sent_getheaders: bool,
    pub not_sync_until: Option<u64>,
}

impl Default for ChainSyncState {
    fn default() -> Self {
        ChainSyncState {
            timeout: 0,
            work_header: None,
            total_difficulty: None,
            sent_getheaders: false,
            not_sync_until: None,
        }
    }
}

#[derive(Clone, Default, Debug, Copy)]
pub struct PeerFlags {
    pub is_outbound: bool,
    pub is_protect: bool,
    pub is_whitelist: bool,
}

#[derive(Clone, Default, Debug)]
pub struct PeerState {
    pub sync_started: bool,
    pub headers_sync_timeout: Option<u64>,
    pub last_block_announcement: Option<u64>, //ms
    pub peer_flags: PeerFlags,
    pub disconnect: bool,
    pub chain_sync: ChainSyncState,
    // The key is a `timeout`, means do not ask the tx before `timeout`.
    tx_ask_for_map: BTreeMap<Instant, Vec<H256>>,
    tx_ask_for_set: HashSet<H256>,

    pub best_known_header: Option<HeaderView>,
    pub last_common_header: Option<Header>,
}

impl PeerState {
    pub fn new(peer_flags: PeerFlags) -> PeerState {
        PeerState {
            sync_started: false,
            headers_sync_timeout: None,
            last_block_announcement: None,
            peer_flags,
            disconnect: false,
            chain_sync: ChainSyncState::default(),
            tx_ask_for_map: BTreeMap::default(),
            tx_ask_for_set: HashSet::default(),
            best_known_header: None,
            last_common_header: None,
        }
    }

    pub fn can_sync(&self, now: u64, ibd: bool) -> bool {
        // only sync with outbound/whitelist peer in IBD
        ((self.peer_flags.is_outbound || self.peer_flags.is_whitelist) || !ibd)
            && !self.sync_started
            && self
                .chain_sync
                .not_sync_until
                .map(|ts| ts < now)
                .unwrap_or(true)
    }

    pub fn start_sync(&mut self, headers_sync_timeout: u64) {
        self.sync_started = true;
        self.chain_sync.not_sync_until = None;
        self.headers_sync_timeout = Some(headers_sync_timeout);
    }

    pub fn stop_sync(&mut self, not_sync_until: u64) {
        self.sync_started = false;
        self.chain_sync.not_sync_until = Some(not_sync_until);
        self.headers_sync_timeout = None;
    }

    // Not use yet
    pub fn caught_up_sync(&mut self) {
        self.headers_sync_timeout = Some(std::u64::MAX);
    }

    pub fn add_ask_for_tx(
        &mut self,
        tx_hash: H256,
        last_ask_timeout: Option<Instant>,
    ) -> Option<Instant> {
        if self.tx_ask_for_map.len() > MAX_ASK_MAP_SIZE {
            debug_target!(
                crate::LOG_TARGET_RELAY,
                "this peer tx_ask_for_map is full, ignore {:#x}",
                tx_hash
            );
            return None;
        }
        if self.tx_ask_for_set.len() > MAX_ASK_SET_SIZE {
            debug_target!(
                crate::LOG_TARGET_RELAY,
                "this peer tx_ask_for_set is full, ignore {:#x}",
                tx_hash
            );
            return None;
        }
        // This peer already register asked for this tx
        if self.tx_ask_for_set.contains(&tx_hash) {
            debug_target!(
                crate::LOG_TARGET_RELAY,
                "this peer already register ask tx({:#x})",
                tx_hash
            );
            return None;
        }

        // Retry ask tx 30 seconds later
        let next_ask_timeout = last_ask_timeout
            .map(|time| cmp::max(time + Duration::from_secs(30), Instant::now()))
            .unwrap_or_else(Instant::now);
        self.tx_ask_for_map
            .entry(next_ask_timeout)
            .or_default()
            .push(tx_hash.clone());
        self.tx_ask_for_set.insert(tx_hash);
        Some(next_ask_timeout)
    }

    pub fn remove_ask_for_tx(&mut self, tx_hash: &H256) {
        self.tx_ask_for_set.remove(tx_hash);
    }

    pub fn pop_ask_for_txs(&mut self) -> Vec<H256> {
        let mut all_txs = Vec::new();
        let mut timeouts = Vec::new();
        let now = Instant::now();
        for (timeout, txs) in &self.tx_ask_for_map {
            if *timeout >= now {
                break;
            }
            timeouts.push(timeout.clone());
            all_txs.extend(txs.clone());
        }
        for timeout in timeouts {
            self.tx_ask_for_map.remove(&timeout);
        }
        all_txs
    }
}

#[derive(Default)]
pub struct Filter<T: Eq + Hash> {
    inner: LruCache<T, ()>,
}

impl<T: Eq + Hash> Filter<T> {
    pub fn new(size: usize) -> Self {
        Self {
            inner: LruCache::new(size),
        }
    }

    pub fn contains(&self, item: &T) -> bool {
        self.inner.contains_key(item)
    }

    pub fn insert(&mut self, item: T) -> bool {
        self.inner.insert(item, ()).is_none()
    }
}

#[derive(Default)]
pub struct KnownFilter {
    inner: FnvHashMap<PeerIndex, Filter<H256>>,
}

impl KnownFilter {
    /// Adds a value to the filter.
    /// If the filter did not have this value present, `true` is returned.
    /// If the filter did have this value present, `false` is returned.
    pub fn insert(&mut self, index: PeerIndex, hash: H256) -> bool {
        self.inner
            .entry(index)
            .or_insert_with(|| Filter::new(FILTER_SIZE))
            .insert(hash)
    }
}

#[derive(Default)]
pub struct Peers {
    pub state: RwLock<FnvHashMap<PeerIndex, PeerState>>,
}

#[derive(Debug, Clone)]
pub struct InflightState {
    pub(crate) peers: FnvHashSet<PeerIndex>,
    pub(crate) timestamp: u64,
}

impl Default for InflightState {
    fn default() -> Self {
        InflightState {
            peers: FnvHashSet::default(),
            timestamp: unix_time_as_millis(),
        }
    }
}

impl InflightState {
    pub fn remove(&mut self, peer: PeerIndex) {
        self.peers.remove(&peer);
    }
}

#[derive(Clone)]
pub struct InflightBlocks {
    blocks: FnvHashMap<PeerIndex, FnvHashSet<H256>>,
    states: FnvHashMap<H256, InflightState>,
}

impl Default for InflightBlocks {
    fn default() -> Self {
        InflightBlocks {
            blocks: FnvHashMap::default(),
            states: FnvHashMap::default(),
        }
    }
}

struct DebugHastSet<'a>(&'a FnvHashSet<H256>);

impl<'a> fmt::Debug for DebugHastSet<'a> {
    fn fmt(&self, fmt: &mut fmt::Formatter) -> fmt::Result {
        fmt.debug_set()
            .entries(self.0.iter().map(|h| format!("{:#x}", h)))
            .finish()
    }
}

impl fmt::Debug for InflightBlocks {
    fn fmt(&self, fmt: &mut fmt::Formatter) -> fmt::Result {
        fmt.debug_map()
            .entries(self.blocks.iter().map(|(k, v)| (k, DebugHastSet(v))))
            .finish()?;
        fmt.debug_map()
            .entries(self.states.iter().map(|(k, v)| (format!("{:#x}", k), v)))
            .finish()
    }
}

impl InflightBlocks {
    pub fn blocks_iter(&self) -> impl Iterator<Item = (&PeerIndex, &FnvHashSet<H256>)> {
        self.blocks.iter()
    }

    pub fn total_inflight_count(&self) -> usize {
        self.states.len()
    }

    pub fn peer_inflight_count(&self, peer: PeerIndex) -> usize {
        self.blocks.get(&peer).map(HashSet::len).unwrap_or(0)
    }
    pub fn inflight_block_by_peer(&self, peer: PeerIndex) -> Option<&FnvHashSet<H256>> {
        self.blocks.get(&peer)
    }

    pub fn inflight_state_by_block(&self, block: &H256) -> Option<&InflightState> {
        self.states.get(block)
    }

    pub fn prune(&mut self) {
        let now = unix_time_as_millis();
        let blocks = &mut self.blocks;
        self.states.retain(|k, v| {
            let outdate = (v.timestamp + BLOCK_DOWNLOAD_TIMEOUT) < now;
            if outdate {
                for peer in &v.peers {
                    blocks.get_mut(peer).map(|set| set.remove(k));
                }
            }
            !outdate
        });
    }

    pub fn insert(&mut self, peer: PeerIndex, hash: H256) -> bool {
        let state = self
            .states
            .entry(hash.clone())
            .or_insert_with(InflightState::default);
        if state.peers.len() >= MAX_PEERS_PER_BLOCK {
            return false;
        }

        let blocks = self.blocks.entry(peer).or_insert_with(FnvHashSet::default);
        let ret = blocks.insert(hash);
        if ret {
            state.peers.insert(peer);
        }
        ret
    }

    pub fn remove_by_peer(&mut self, peer: PeerIndex) -> bool {
        self.blocks
            .remove(&peer)
            .map(|blocks| {
                for block in blocks {
                    if let Some(state) = self.states.get_mut(&block) {
                        state.remove(peer)
                    }
                }
            })
            .is_some()
    }

    pub fn remove_by_block(&mut self, block: &H256) -> bool {
        self.states
            .remove(block)
            .map(|state| {
                for peer in state.peers {
                    self.blocks.get_mut(&peer).map(|set| set.remove(block));
                }
            })
            .is_some()
    }
}

impl Peers {
    pub fn on_connected(&self, peer: PeerIndex, peer_flags: PeerFlags) {
        self.state
            .write()
            .entry(peer)
            .and_modify(|state| {
                state.peer_flags = peer_flags;
            })
            .or_insert_with(|| PeerState::new(peer_flags));
    }

    pub fn get_best_known_header(&self, pi: PeerIndex) -> Option<HeaderView> {
        self.state
            .read()
            .get(&pi)
            .and_then(|peer_state| peer_state.best_known_header.clone())
    }

    pub fn set_best_known_header(&self, pi: PeerIndex, header_view: HeaderView) {
        self.state
            .write()
            .entry(pi)
            .and_modify(|peer_state| peer_state.best_known_header = Some(header_view));
    }

    pub fn get_last_common_header(&self, pi: PeerIndex) -> Option<Header> {
        self.state
            .read()
            .get(&pi)
            .and_then(|peer_state| peer_state.last_common_header.clone())
    }

    pub fn set_last_common_header(&self, pi: PeerIndex, header: Header) {
        self.state
            .write()
            .entry(pi)
            .and_modify(|peer_state| peer_state.last_common_header = Some(header));
    }

    pub fn new_header_received(&self, peer: PeerIndex, header_view: &HeaderView) {
        if let Some(peer_state) = self.state.write().get_mut(&peer) {
            if let Some(ref hv) = peer_state.best_known_header {
                if header_view.is_better_than(hv.total_difficulty(), hv.hash()) {
                    peer_state.best_known_header = Some(header_view.clone());
                }
            } else {
                peer_state.best_known_header = Some(header_view.clone());
            }
        }
    }

    pub fn getheaders_received(&self, _peer: PeerIndex) {
        // TODO:
    }

    pub fn disconnected(&self, peer: PeerIndex) -> Option<PeerState> {
        self.state.write().remove(&peer)
    }
}

#[derive(Clone, Debug, PartialEq, Eq)]
pub struct HeaderView {
    inner: Header,
    total_difficulty: U256,
    total_uncles_count: u64,
    // pointer to the index of some further predecessor of this block
    skip_hash: Option<H256>,
}

impl HeaderView {
    pub fn new(inner: Header, total_difficulty: U256, total_uncles_count: u64) -> Self {
        HeaderView {
            inner,
            total_difficulty,
            total_uncles_count,
            skip_hash: None,
        }
    }

    pub fn number(&self) -> BlockNumber {
        self.inner.number()
    }

    pub fn hash(&self) -> &H256 {
        self.inner.hash()
    }

    pub fn parent_hash(&self) -> &H256 {
        self.inner.parent_hash()
    }

    pub fn timestamp(&self) -> u64 {
        self.inner.timestamp()
    }

    pub fn total_uncles_count(&self) -> u64 {
        self.total_uncles_count
    }

    pub fn total_difficulty(&self) -> &U256 {
        &self.total_difficulty
    }

    pub fn inner(&self) -> &Header {
        &self.inner
    }

    pub fn into_inner(self) -> Header {
        self.inner
    }

    pub fn build_skip<F>(&mut self, mut get_header_view: F)
    where
        F: FnMut(&H256) -> Option<HeaderView>,
    {
        self.skip_hash = get_header_view(self.parent_hash())
            .and_then(|parent| parent.get_ancestor(get_skip_height(self.number()), get_header_view))
            .map(|header| header.hash().clone());
    }

    // NOTE: get_header_view may change source state, for cache or for tests
    pub fn get_ancestor<F>(self, number: BlockNumber, mut get_header_view: F) -> Option<Header>
    where
        F: FnMut(&H256) -> Option<HeaderView>,
    {
        let mut current = self;
        if number > current.number() {
            return None;
        }
        let mut number_walk = current.number();
        while number_walk > number {
            let number_skip = get_skip_height(number_walk);
            let number_skip_prev = get_skip_height(number_walk - 1);
            match current.skip_hash {
                Some(ref hash)
                    if number_skip == number
                        || (number_skip > number
                            && !(number_skip_prev + 2 < number_skip
                                && number_skip_prev >= number)) =>
                {
                    // Only follow skip if parent->skip isn't better than skip->parent
                    current = get_header_view(hash)?;
                    number_walk = number_skip;
                }
                _ => {
                    current = get_header_view(current.parent_hash())?;
                    number_walk -= 1;
                }
            }
        }
        Some(current.clone()).map(HeaderView::into_inner)
    }

    pub fn is_better_than(&self, total_difficulty: &U256, hash: &H256) -> bool {
        self.total_difficulty() > total_difficulty
            || (self.total_difficulty() == total_difficulty && self.hash() < hash)
    }
}

// Compute what height to jump back to with the skip pointer.
fn get_skip_height(height: BlockNumber) -> BlockNumber {
    // Turn the lowest '1' bit in the binary representation of a number into a '0'.
    fn invert_lowest_one(n: i64) -> i64 {
        n & (n - 1)
    }

    if height < 2 {
        return 0;
    }

    // Determine which height to jump back to. Any number strictly lower than height is acceptable,
    // but the following expression seems to perform well in simulations (max 110 steps to go back
    // up to 2**18 blocks).
    if (height & 1) > 0 {
        invert_lowest_one(invert_lowest_one(height as i64 - 1)) as u64 + 1
    } else {
        invert_lowest_one(height as i64) as u64
    }
}

#[derive(Default)]
pub struct EpochIndices {
    epoch: HashMap<H256, EpochExt>,
    indices: HashMap<H256, H256>,
}

impl EpochIndices {
    pub fn get_epoch_ext(&self, hash: &H256) -> Option<&EpochExt> {
        self.indices.get(hash).and_then(|h| self.epoch.get(h))
    }

    fn insert_index(&mut self, block_hash: H256, epoch_hash: H256) -> Option<H256> {
        self.indices.insert(block_hash, epoch_hash)
    }

    fn insert_epoch(&mut self, hash: H256, epoch: EpochExt) -> Option<EpochExt> {
        self.epoch.insert(hash, epoch)
    }
}

<<<<<<< HEAD
bitflags! {
    pub struct BlockStatus: u32 {
        const UNKNOWN            = 0;
        const VALID_HEADER       = 1;
        const VALID_TREE         = 2;
        const VALID_TRANSACTIONS = 3;
        const VALID_CHAIN        = 4;
        const VALID_SCRIPTS      = 5;

        const VALID_MASK         = Self::VALID_HEADER.bits | Self::VALID_TREE.bits | Self::VALID_TRANSACTIONS.bits |
                                   Self::VALID_CHAIN.bits | Self::VALID_SCRIPTS.bits;
        const BLOCK_HAVE_DATA    = 8;
        const BLOCK_HAVE_UNDO    = 16;
        const BLOCK_HAVE_MASK    = Self::BLOCK_HAVE_DATA.bits | Self::BLOCK_HAVE_UNDO.bits;
        const FAILED_VALID       = 32;
        const FAILED_CHILD       = 64;
        const FAILED_MASK        = Self::FAILED_VALID.bits | Self::FAILED_CHILD.bits;
    }
}

pub struct SyncSharedState {
    shared: Shared,
=======
pub struct SyncSharedState<CS> {
    shared: Shared<CS>,
>>>>>>> 70915445

    n_sync_started: AtomicUsize,
    n_protected_outbound_peers: AtomicUsize,
    ibd_finished: AtomicBool,

    /* Status irrelevant to peers */
    shared_best_header: RwLock<HeaderView>,
    epoch_map: RwLock<EpochIndices>,
    header_map: RwLock<HashMap<H256, HeaderView>>,
    block_status_map: Mutex<HashMap<H256, BlockStatus>>,
    tx_filter: Mutex<Filter<H256>>,

    /* Status relevant to peers */
    peers: Peers,
    misbehavior: RwLock<FnvHashMap<PeerIndex, u32>>,
    known_txs: Mutex<KnownFilter>,

    /* Cached items which we had received but not completely process */
    pending_get_block_proposals: Mutex<FnvHashMap<ProposalShortId, FnvHashSet<PeerIndex>>>,
    pending_get_headers: RwLock<LruCache<(PeerIndex, H256), Instant>>,
    pending_compact_blocks: Mutex<FnvHashMap<H256, (CompactBlock, FnvHashSet<PeerIndex>)>>,
    orphan_block_pool: OrphanBlockPool,

    /* In-flight items for which we request to peers, but not got the responses yet */
    inflight_proposals: Mutex<FnvHashSet<ProposalShortId>>,
    inflight_transactions: Mutex<LruCache<H256, Instant>>,
    inflight_blocks: RwLock<InflightBlocks>,
}

impl SyncSharedState {
    pub fn new(shared: Shared) -> SyncSharedState {
        let (total_difficulty, header, total_uncles_count) = {
            let tip = shared.store().get_tip().expect("tip");
            let block_ext = shared
                .store()
                .get_block_ext(tip.header().hash())
                .expect("tip block_ext must exist");
            (
                tip.total_difficulty().to_owned(),
                tip.header().to_owned(),
                block_ext.total_uncles_count,
            )
        };
        let shared_best_header = RwLock::new(HeaderView::new(
            header,
            total_difficulty,
            total_uncles_count,
        ));

        SyncSharedState {
            shared,
            n_sync_started: AtomicUsize::new(0),
            n_protected_outbound_peers: AtomicUsize::new(0),
            ibd_finished: AtomicBool::new(false),
            shared_best_header,
            header_map: RwLock::new(HashMap::new()),
            epoch_map: RwLock::new(EpochIndices::default()),
            block_status_map: Mutex::new(HashMap::new()),
            tx_filter: Mutex::new(Filter::new(TX_FILTER_SIZE)),
            peers: Peers::default(),
            misbehavior: RwLock::new(FnvHashMap::default()),
            known_txs: Mutex::new(KnownFilter::default()),
            pending_get_block_proposals: Mutex::new(FnvHashMap::default()),
            pending_compact_blocks: Mutex::new(FnvHashMap::default()),
            orphan_block_pool: OrphanBlockPool::with_capacity(ORPHAN_BLOCK_SIZE),
            inflight_proposals: Mutex::new(FnvHashSet::default()),
            inflight_transactions: Mutex::new(LruCache::new(TX_ASKED_SIZE)),
            inflight_blocks: RwLock::new(InflightBlocks::default()),
            pending_get_headers: RwLock::new(LruCache::new(GET_HEADERS_CACHE_SIZE)),
        }
    }

    pub fn shared(&self) -> &Shared {
        &self.shared
    }
    pub fn n_sync_started(&self) -> &AtomicUsize {
        &self.n_sync_started
    }
    pub fn n_protected_outbound_peers(&self) -> &AtomicUsize {
        &self.n_protected_outbound_peers
    }
    pub fn peers(&self) -> &Peers {
        &self.peers
    }
    pub fn misbehavior(&self, pi: PeerIndex, score: u32) {
        if score != 0 {
            self.misbehavior
                .write()
                .entry(pi)
                .and_modify(|s| *s += score)
                .or_insert_with(|| score);
        }
    }
    pub fn known_txs(&self) -> MutexGuard<KnownFilter> {
        self.known_txs.lock()
    }
    pub fn pending_compact_blocks(
        &self,
    ) -> MutexGuard<FnvHashMap<H256, (CompactBlock, FnvHashSet<PeerIndex>)>> {
        self.pending_compact_blocks.lock()
    }
    pub fn inflight_transactions(&self) -> MutexGuard<LruCache<H256, Instant>> {
        self.inflight_transactions.lock()
    }
    pub fn read_inflight_blocks(&self) -> RwLockReadGuard<InflightBlocks> {
        self.inflight_blocks.read()
    }
    pub fn write_inflight_blocks(&self) -> RwLockWriteGuard<InflightBlocks> {
        self.inflight_blocks.write()
    }
    pub fn store(&self) -> &ChainDB {
        self.shared.store()
    }
    pub fn lock_txs_verify_cache(&self) -> MutexGuard<LruCache<H256, Cycle>> {
        self.shared.lock_txs_verify_cache()
    }
    pub fn tip_header(&self) -> Header {
        self.shared
            .store()
            .get_tip()
            .map(|tip| tip.header)
            .expect("get_tip_header")
    }
    pub fn consensus(&self) -> &Consensus {
        self.shared.consensus()
    }

    pub fn is_initial_block_download(&self) -> bool {
        // Once this function has returned false, it must remain false.
        if self.ibd_finished.load(Ordering::Relaxed) {
            false
        } else if unix_time_as_millis().saturating_sub(self.tip_header().timestamp()) > MAX_TIP_AGE
        {
            true
        } else {
            self.ibd_finished.store(true, Ordering::Relaxed);
            false
        }
    }

    pub fn is_initial_header_sync(&self) -> bool {
        unix_time_as_millis().saturating_sub(self.shared_best_header().timestamp()) > MAX_TIP_AGE
    }

    pub fn shared_best_header(&self) -> HeaderView {
        self.shared_best_header.read().to_owned()
    }
    pub fn set_shared_best_header(&self, header: HeaderView) {
        *self.shared_best_header.write() = header;
    }

    // Update the shared_best_header if need
    // Update the peer's best_known_header
    // Update the header_map
    // Update the epoch_map
    // Update the block_status_map
    pub fn insert_valid_header(&self, peer: PeerIndex, header: &Header, epoch: EpochExt) {
        let parent_view = self
            .get_header_view(header.parent_hash())
            .expect("parent should be verified");
        let mut header_view = {
            let total_difficulty = parent_view.total_difficulty() + header.difficulty();
            let total_uncles_count =
                parent_view.total_uncles_count() + u64::from(header.uncles_count());
            HeaderView::new(header.clone(), total_difficulty, total_uncles_count)
        };

        // Update shared_best_header if the arrived header has greater difficulty
        let shared_best_header = self.shared_best_header();
        if header_view.is_better_than(
            shared_best_header.total_difficulty(),
            shared_best_header.hash(),
        ) {
            self.set_shared_best_header(header_view.clone());
        }

        self.peers().new_header_received(peer, &header_view);
        header_view.build_skip(|hash| self.get_header_view(hash));
        self.header_map
            .write()
            .insert(header.hash().to_owned(), header_view);
        self.insert_epoch(header, epoch);
        self.insert_block_status(header.hash().to_owned(), BlockStatus::HEADER_VALID);
    }

    pub fn remove_header_view(&self, hash: &H256) {
        self.header_map.write().remove(hash);
    }
    pub fn get_header_view(&self, hash: &H256) -> Option<HeaderView> {
        self.header_map.read().get(hash).cloned().or_else(|| {
            self.shared
                .store()
                .get_block_header(hash)
                .and_then(|header| {
                    self.shared.store().get_block_ext(&hash).map(|block_ext| {
                        HeaderView::new(
                            header,
                            block_ext.total_difficulty,
                            block_ext.total_uncles_count,
                        )
                    })
                })
        })
    }
    pub fn get_header(&self, hash: &H256) -> Option<Header> {
        self.header_map
            .read()
            .get(hash)
            .map(HeaderView::inner)
            .cloned()
            .or_else(|| self.shared.store().get_block_header(hash))
    }

    pub fn get_epoch_ext(&self, hash: &H256) -> Option<EpochExt> {
        self.epoch_map
            .read()
            .get_epoch_ext(hash)
            .cloned()
            .or_else(|| self.shared.get_block_epoch(hash))
    }

    pub fn insert_epoch(&self, header: &Header, epoch: EpochExt) {
        let mut epoch_map = self.epoch_map.write();
        epoch_map.insert_index(
            header.hash().to_owned(),
            epoch.last_block_hash_in_previous_epoch().clone(),
        );
        epoch_map.insert_epoch(epoch.last_block_hash_in_previous_epoch().clone(), epoch);
    }

    pub fn next_epoch_ext(&self, last_epoch: &EpochExt, header: &Header) -> Option<EpochExt> {
        let consensus = self.shared.consensus();
        consensus.next_epoch_ext(
            last_epoch,
            header,
            |hash| self.get_header(hash),
            |hash| {
                self.get_header_view(hash)
                    .map(|view| view.total_uncles_count())
            },
        )
    }

    pub fn get_ancestor(&self, base: &H256, number: BlockNumber) -> Option<Header> {
        self.get_header_view(base)?
            .get_ancestor(number, |hash| self.get_header_view(hash))
    }

    pub fn get_locator(&self, start: &Header) -> Vec<H256> {
        let mut step = 1;
        let mut locator = Vec::with_capacity(32);
        let mut index = start.number();
        let mut base = start.hash().to_owned();
        loop {
            let header = self
                .get_ancestor(&base, index)
                .expect("index calculated in get_locator");
            locator.push(header.hash().to_owned());

            if locator.len() >= 10 {
                step <<= 1;
            }

            if index < step {
                // always include genesis hash
                if index != 0 {
                    locator.push(self.shared.genesis_hash().to_owned());
                }
                break;
            }
            index -= step;
            base = header.hash().to_owned();
        }
        locator
    }

    // If the peer reorganized, our previous last_common_header may not be an ancestor
    // of its current best_known_header. Go back enough to fix that.
    pub fn last_common_ancestor(
        &self,
        last_common_header: &Header,
        best_known_header: &Header,
    ) -> Option<Header> {
        debug_assert!(best_known_header.number() >= last_common_header.number());

        let mut m_right =
            self.get_ancestor(&best_known_header.hash(), last_common_header.number())?;

        if &m_right == last_common_header {
            return Some(m_right);
        }

        let mut m_left = self.get_header(&last_common_header.hash())?;
        debug_assert!(m_right.number() == m_left.number());

        while m_left != m_right {
            m_left = self.get_ancestor(&m_left.hash(), m_left.number() - 1)?;
            m_right = self.get_ancestor(&m_right.hash(), m_right.number() - 1)?;
        }
        Some(m_left)
    }

    pub fn locate_latest_common_block(
        &self,
        _hash_stop: &H256,
        locator: &[H256],
    ) -> Option<BlockNumber> {
        if locator.is_empty() {
            return None;
        }

        if locator.last().expect("empty checked") != self.shared.genesis_hash() {
            return None;
        }

        // iterator are lazy
        let (index, latest_common) = locator
            .iter()
            .enumerate()
            .map(|(index, hash)| (index, self.shared.store().get_block_number(hash)))
            .find(|(_index, number)| number.is_some())
            .expect("locator last checked");

        if index == 0 || latest_common == Some(0) {
            return latest_common;
        }

        if let Some(header) = locator
            .get(index - 1)
            .and_then(|hash| self.shared.store().get_block_header(hash))
        {
            let mut block_hash = header.parent_hash().to_owned();
            loop {
                let block_header = match self.shared.store().get_block_header(&block_hash) {
                    None => break latest_common,
                    Some(block_header) => block_header,
                };

                if let Some(block_number) = self.shared.store().get_block_number(&block_hash) {
                    return Some(block_number);
                }

                block_hash = block_header.parent_hash().to_owned();
            }
        } else {
            latest_common
        }
    }

    pub fn get_locator_response(&self, block_number: BlockNumber, hash_stop: &H256) -> Vec<Header> {
        let tip_number = self.tip_header().number();
        let max_height = cmp::min(
            block_number + 1 + MAX_HEADERS_LEN as BlockNumber,
            tip_number + 1,
        );
        (block_number + 1..max_height)
            .filter_map(|block_number| self.shared.store().get_block_hash(block_number))
            .take_while(|block_hash| block_hash != hash_stop)
            .filter_map(|block_hash| self.shared.store().get_block_header(&block_hash))
            .collect()
    }

    pub fn send_getheaders_to_peer(
        &self,
        nc: &CKBProtocolContext,
        peer: PeerIndex,
        header: &Header,
    ) {
        if let Some(last_time) = self
            .pending_get_headers
            .write()
            .get_refresh(&(peer, header.hash().to_owned()))
        {
            if Instant::now() < *last_time + GET_HEADERS_TIMEOUT {
                debug!(
                    "last send get headers from {} less than {:?} ago, ignore it",
                    peer, GET_HEADERS_TIMEOUT,
                );
                return;
            } else {
                debug!(
                    "Can not get headers from {} in {:?}, retry",
                    peer, GET_HEADERS_TIMEOUT,
                );
            }
        }
        self.pending_get_headers
            .write()
            .insert((peer, header.hash().to_owned()), Instant::now());

        debug!(
            "send_getheaders_to_peer peer={}, hash={:x}",
            peer,
            header.hash()
        );
        let locator_hash = self.get_locator(header);
        let fbb = &mut FlatBufferBuilder::new();
        let message = SyncMessage::build_get_headers(fbb, &locator_hash);
        fbb.finish(message, None);
        if let Err(err) = nc.send_message(
            NetworkProtocol::SYNC.into(),
            peer,
            fbb.finished_data().into(),
        ) {
            debug!("synchronizer send get_headers error: {:?}", err);
        }
    }

    pub fn mark_as_known_tx(&self, hash: H256) {
        self.inflight_transactions().remove(&hash);
        self.tx_filter.lock().insert(hash);
    }

    pub fn already_known_tx(&self, hash: &H256) -> bool {
        self.tx_filter.lock().contains(hash)
    }

    // Return true when the block is that we have requested and received first time.
    pub fn new_block_received(&self, block: &Block) -> bool {
        self.write_inflight_blocks()
            .remove_by_block(block.header().hash())
    }

    pub fn insert_inflight_proposals(&self, ids: Vec<ProposalShortId>) -> Vec<bool> {
        let mut locked = self.inflight_proposals.lock();
        ids.into_iter().map(|id| locked.insert(id)).collect()
    }

    pub fn remove_inflight_proposals(&self, ids: &[ProposalShortId]) -> Vec<bool> {
        let mut locked = self.inflight_proposals.lock();
        ids.iter().map(|id| locked.remove(id)).collect()
    }

    pub fn insert_orphan_block(&self, block: Block) {
        let block_hash = block.header().hash().to_owned();
        self.orphan_block_pool.insert(block);
        self.insert_block_status(block_hash, BlockStatus::BLOCK_RECEIVED);
    }

    pub fn remove_orphan_by_parent(&self, parent_hash: &H256) -> Vec<Block> {
        let blocks = self.orphan_block_pool.remove_blocks_by_parent(parent_hash);
        let mut block_status_map = self.block_status_map.lock();
        blocks.iter().for_each(|b| {
            block_status_map.remove(b.header().hash());
        });
        blocks
    }

    pub fn get_block_status(&self, block_hash: &H256) -> BlockStatus {
        let mut locked = self.block_status_map.lock();
        match locked.get(block_hash).cloned() {
            Some(status) => status,
            None => {
                let verified = self
                    .shared
                    .store()
                    .get_block_ext(block_hash)
                    .map(|block_ext| block_ext.verified);
                match verified {
                    None => BlockStatus::UNKNOWN,
                    // NOTE: Don't insert `BLOCK_STORED` inside `block_status_map`.
                    Some(None) => BlockStatus::BLOCK_STORED,
                    Some(Some(true)) => {
                        locked.insert(block_hash.clone(), BlockStatus::BLOCK_VALID);
                        BlockStatus::BLOCK_VALID
                    }
                    Some(Some(false)) => {
                        locked.insert(block_hash.clone(), BlockStatus::BLOCK_INVALID);
                        BlockStatus::BLOCK_INVALID
                    }
                }
            }
        }
    }

    pub fn contains_block_status(&self, block_hash: &H256, status: BlockStatus) -> bool {
        self.get_block_status(block_hash).contains(status)
    }

    pub fn unknown_block_status(&self, block_hash: &H256) -> bool {
        self.get_block_status(block_hash) == BlockStatus::UNKNOWN
    }

    pub fn insert_block_status(&self, block_hash: H256, status: BlockStatus) {
        self.block_status_map.lock().insert(block_hash, status);
    }

    pub fn remove_block_status(&self, block_hash: &H256) {
        self.block_status_map.lock().remove(block_hash);
    }

    pub fn clear_get_block_proposals(&self) -> FnvHashMap<ProposalShortId, FnvHashSet<PeerIndex>> {
        let mut locked = self.pending_get_block_proposals.lock();
        let old = locked.deref_mut();
        let mut ret = FnvHashMap::default();
        swap(old, &mut ret);
        ret
    }

    pub fn insert_get_block_proposals(&self, pi: PeerIndex, ids: Vec<ProposalShortId>) {
        let mut locked = self.pending_get_block_proposals.lock();
        for id in ids.into_iter() {
            locked.entry(id).or_default().insert(pi);
        }
    }

    pub fn disconnected(&self, pi: PeerIndex) -> Option<PeerState> {
        self.known_txs.lock().inner.remove(&pi);
        self.inflight_blocks.write().remove_by_peer(pi);
        self.peers().disconnected(pi)
    }

    pub fn insert_new_block(
        &self,
        chain: &ChainController,
        pi: PeerIndex,
        block: Arc<Block>,
    ) -> Result<bool, FailureError> {
        let known_parent = |block: &Block| {
            self.store()
                .get_block_header(block.header().parent_hash())
                .is_some()
        };

        // Insert the given block into orphan_block_pool if its parent is not found
        if !known_parent(&block) {
            debug!(
                "insert new orphan block {} {:x}",
                block.header().number(),
                block.header().hash()
            );
            self.insert_orphan_block((*block).clone());
            return Ok(false);
        }

        // Attempt to accept the given block if its parent already exist in database
        let ret = self.accept_block(chain, pi, Arc::clone(&block));
        if ret.is_err() {
            debug!("accept block {:?} {:?}", block, ret);
            return ret;
        }

        // The above block has been accepted. Attempt to accept its descendant blocks in orphan pool.
        // The returned blocks of `remove_blocks_by_parent` are in topology order by parents
        let descendants = self.remove_orphan_by_parent(block.header().hash());
        for block in descendants {
            // If we can not find the block's parent in database, that means it was failed to accept
            // its parent, so we treat it as a invalid block as well.
            if !known_parent(&block) {
                debug!(
                    "parent-unknown orphan block, block: {}, {:x}, parent: {:x}",
                    block.header().number(),
                    block.header().hash(),
                    block.header().parent_hash(),
                );
                continue;
            }

            let block = Arc::new(block);
            if let Err(err) = self.accept_block(chain, pi, Arc::clone(&block)) {
                debug!(
                    "accept descendant orphan block {:#x} error {:?}",
                    block.header().hash(),
                    err
                );
            }
        }

        ret
    }

    fn accept_block(
        &self,
        chain: &ChainController,
        peer: PeerIndex,
        block: Arc<Block>,
    ) -> Result<bool, FailureError> {
        let ret = chain.process_block(Arc::clone(&block), true);
        if ret.is_err() {
            error!("accept block {:?} {:?}", block, ret);
            self.insert_block_status(block.header().hash().to_owned(), BlockStatus::BLOCK_INVALID);
            return ret;
        } else {
            // Clear the newly inserted block from block_status_map.
            //
            // We don't know whether the actual block status is BLOCK_VALID or BLOCK_INVALID.
            // So we just simply remove the corresponding in-memory block status,
            // and the next time `get_block_status` would acquire the real-time
            // status via fetching block_ext from the database.
            self.remove_block_status(block.header().hash());
        }

        self.remove_header_view(block.header().hash());
        self.peers()
            .set_last_common_header(peer, block.header().clone());
        ret
    }

    pub(crate) fn new_header_resolver<'a>(
        &'a self,
        header: &'a Header,
        parent: Header,
    ) -> HeaderResolverWrapper<'a> {
        let epoch = self
            .get_epoch_ext(parent.hash())
            .map(|ext| ext)
            .map(|last_epoch| {
                self.next_epoch_ext(&last_epoch, &parent)
                    .unwrap_or(last_epoch)
            });

        HeaderResolverWrapper::build(header, Some(parent), epoch)
    }
}

#[cfg(test)]
mod tests {
    use super::*;

    use ckb_core::header::HeaderBuilder;
    use rand::{thread_rng, Rng};

    const SKIPLIST_LENGTH: u64 = 10_000;

    #[test]
    fn test_get_ancestor_use_skip_list() {
        let mut header_map: HashMap<H256, HeaderView> = HashMap::default();
        let mut hashes: BTreeMap<BlockNumber, H256> = BTreeMap::default();

        let mut parent_hash = None;
        for number in 0..SKIPLIST_LENGTH {
            let mut header_builder = HeaderBuilder::default().number(number);
            if let Some(parent_hash) = parent_hash.take() {
                header_builder = header_builder.parent_hash(parent_hash);
            }
            let header = header_builder.build();
            hashes.insert(number, header.hash().clone());
            parent_hash = Some(header.hash().clone());

            let mut view = HeaderView::new(header, U256::zero(), 0);
            view.build_skip(|hash| header_map.get(hash).cloned());
            header_map.insert(view.hash().clone(), view);
        }

        for (number, hash) in &hashes {
            if *number > 0 {
                let skip_view = header_map
                    .get(hash)
                    .and_then(|view| header_map.get(view.skip_hash.as_ref().unwrap()))
                    .unwrap();
                assert_eq!(Some(skip_view.hash()), hashes.get(&skip_view.number()));
                assert!(skip_view.number() < *number);
            } else {
                assert!(header_map[hash].skip_hash.is_none());
            }
        }

        let mut rng = thread_rng();
        let a_to_b = |a, b, limit| {
            let mut count = 0;
            let header = header_map
                .get(&hashes[&a])
                .cloned()
                .unwrap()
                .get_ancestor(b, |hash| {
                    count += 1;
                    header_map.get(hash).cloned()
                })
                .unwrap();

            // Search must finished in <limit> steps
            assert!(count <= limit);

            header
        };
        for _ in 0..100 {
            let from: u64 = rng.gen_range(0, SKIPLIST_LENGTH);
            let to: u64 = rng.gen_range(0, from + 1);
            let view_from = &header_map[&hashes[&from]];
            let view_to = &header_map[&hashes[&to]];
            let view_0 = &header_map[&hashes[&0]];

            let found_from_header = a_to_b(SKIPLIST_LENGTH - 1, from, 120);
            assert_eq!(found_from_header.hash(), view_from.hash());

            let found_to_header = a_to_b(from, to, 120);
            assert_eq!(found_to_header.hash(), view_to.hash());

            let found_0_header = a_to_b(from, 0, 120);
            assert_eq!(found_0_header.hash(), view_0.hash());
        }
    }
}<|MERGE_RESOLUTION|>--- conflicted
+++ resolved
@@ -592,33 +592,8 @@
     }
 }
 
-<<<<<<< HEAD
-bitflags! {
-    pub struct BlockStatus: u32 {
-        const UNKNOWN            = 0;
-        const VALID_HEADER       = 1;
-        const VALID_TREE         = 2;
-        const VALID_TRANSACTIONS = 3;
-        const VALID_CHAIN        = 4;
-        const VALID_SCRIPTS      = 5;
-
-        const VALID_MASK         = Self::VALID_HEADER.bits | Self::VALID_TREE.bits | Self::VALID_TRANSACTIONS.bits |
-                                   Self::VALID_CHAIN.bits | Self::VALID_SCRIPTS.bits;
-        const BLOCK_HAVE_DATA    = 8;
-        const BLOCK_HAVE_UNDO    = 16;
-        const BLOCK_HAVE_MASK    = Self::BLOCK_HAVE_DATA.bits | Self::BLOCK_HAVE_UNDO.bits;
-        const FAILED_VALID       = 32;
-        const FAILED_CHILD       = 64;
-        const FAILED_MASK        = Self::FAILED_VALID.bits | Self::FAILED_CHILD.bits;
-    }
-}
-
 pub struct SyncSharedState {
     shared: Shared,
-=======
-pub struct SyncSharedState<CS> {
-    shared: Shared<CS>,
->>>>>>> 70915445
 
     n_sync_started: AtomicUsize,
     n_protected_outbound_peers: AtomicUsize,
