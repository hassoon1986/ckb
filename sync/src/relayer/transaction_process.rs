use crate::relayer::Relayer;
use crate::relayer::MAX_RELAY_PEERS;
use ckb_core::{transaction::Transaction, Cycle};
use ckb_logger::debug_target;
use ckb_network::{CKBProtocolContext, PeerIndex, TargetSession};
use ckb_protocol::{RelayMessage, RelayTransaction as FbsRelayTransaction};
use failure::Error as FailureError;
use flatbuffers::FlatBufferBuilder;
use futures::{self, future::FutureResult, lazy};
use std::convert::TryInto;
use std::sync::Arc;
use std::time::Duration;

const DEFAULT_BAN_TIME: Duration = Duration::from_secs(3600 * 24 * 3);

pub struct TransactionProcess<'a> {
    message: &'a FbsRelayTransaction<'a>,
    relayer: &'a Relayer,
    nc: Arc<dyn CKBProtocolContext + Sync>,
    peer: PeerIndex,
}

impl<'a> TransactionProcess<'a> {
    pub fn new(
        message: &'a FbsRelayTransaction,
        relayer: &'a Relayer,
        nc: Arc<CKBProtocolContext + Sync>,
        peer: PeerIndex,
    ) -> Self {
        TransactionProcess {
            message,
            relayer,
            nc,
            peer,
        }
    }

    pub fn execute(self) -> Result<(), FailureError> {
        let (tx, relay_cycles): (Transaction, Cycle) = (*self.message).try_into()?;
        let tx_hash = tx.hash();

        if self.relayer.shared().already_known_tx(&tx_hash) {
            debug_target!(
                crate::LOG_TARGET_RELAY,
                "discarding already known transaction {:#x}",
                tx_hash
            );
            return Ok(());
        }

        // Insert tx_hash into `already_known`
        // Remove tx_hash from `tx_already_asked`
        self.relayer.shared().mark_as_known_tx(tx_hash.clone());
        // Remove tx_hash from `tx_ask_for_set`
        if let Some(peer_state) = self
            .relayer
            .shared()
            .peers()
            .state
            .write()
            .get_mut(&self.peer)
        {
            peer_state.remove_ask_for_tx(&tx_hash);
        }

<<<<<<< HEAD
        let ret = self.nc.future_task({
            // prepare sync data
            let nc = Arc::clone(&self.nc);
            let self_peer = self.peer;
            let shared = Arc::clone(self.relayer.shared());
            let tx_hash = tx_hash.clone();
            let tx = tx.to_owned();
            Box::new(lazy(move || -> FutureResult<(), ()> {
                let tx_result = shared.shared().add_tx_to_pool(tx.to_owned(), None);
                // disconnect peer if cycles mismatch
                match tx_result {
                    Ok(cycles) if cycles == relay_cycles => {
                        let selected_peers: Vec<PeerIndex> = {
                            let mut known_txs = shared.known_txs();
                            nc.connected_peers()
                                .into_iter()
                                .filter(|target_peer| {
                                    known_txs.insert(*target_peer, tx_hash.clone())
                                        && (self_peer != *target_peer)
                                })
                                .take(MAX_RELAY_PEERS)
                                .collect()
                        };
=======
        let ret = self.nc.future_task(
            {
                // prepare sync data
                let nc = Arc::clone(&self.nc);
                let self_peer = self.peer;
                let tx_pool_executor = Arc::clone(&self.relayer.tx_pool_executor);
                let shared = Arc::clone(self.relayer.shared());
                let tx_hash = tx_hash.clone();
                let tx = tx.to_owned();
                Box::new(lazy(move || -> FutureResult<(), ()> {
                    let tx_pool_executor = Arc::clone(&tx_pool_executor);
                    let tx_result = tx_pool_executor.verify_and_add_tx_to_pool(tx.to_owned());
                    // disconnect peer if cycles mismatch
                    match tx_result {
                        Ok(cycles) if cycles == relay_cycles => {
                            let selected_peers: Vec<PeerIndex> = {
                                let mut known_txs = shared.known_txs();
                                nc.connected_peers()
                                    .into_iter()
                                    .filter(|target_peer| {
                                        known_txs.insert(*target_peer, tx_hash.clone())
                                            && (self_peer != *target_peer)
                                    })
                                    .take(MAX_RELAY_PEERS)
                                    .collect()
                            };
>>>>>>> 70915445

                            let fbb = &mut FlatBufferBuilder::new();
                            let message = RelayMessage::build_transaction_hash(fbb, &tx_hash);
                            fbb.finish(message, None);
                            let data = fbb.finished_data().into();
                            if let Err(err) =
                                nc.filter_broadcast(TargetSession::Multi(selected_peers), data)
                            {
                                debug_target!(
                                    crate::LOG_TARGET_RELAY,
                                    "relayer send TransactionHash error: {:?}",
                                    err,
                                );
                            }
                        }
                        Ok(cycles) => {
                            debug_target!(
                            crate::LOG_TARGET_RELAY,
                            "peer {} relay wrong cycles tx: {:?} real cycles {} wrong cycles {}",
                            self_peer,
                            tx,
                            cycles,
                            relay_cycles,
                        );
                            nc.ban_peer(self_peer, DEFAULT_BAN_TIME);
                        }
                        Err(err) => {
                            if err.is_bad_tx() {
                                debug_target!(
                                    crate::LOG_TARGET_RELAY,
                                    "peer {} relay a invalid tx: {:x}, error: {:?}",
                                    self_peer,
                                    tx_hash,
                                    err
                                );
                                use sentry::{capture_message, with_scope, Level};
                                with_scope(
                                    |scope| {
                                        scope.set_fingerprint(Some(&[
                                            "ckb-sync",
                                            "relay-invalid-tx",
                                        ]))
                                    },
                                    || {
                                        capture_message(
                                            &format!(
                                                "ban peer {} {:?}, reason: \
                                                 relay invalid tx: {:?}, error: {:?}",
                                                self_peer, DEFAULT_BAN_TIME, tx, err
                                            ),
                                            Level::Info,
                                        )
                                    },
                                );
                                nc.ban_peer(self_peer, DEFAULT_BAN_TIME);
                            } else {
                                debug_target!(
                                crate::LOG_TARGET_RELAY,
                                "peer {} relay a conflict or missing input tx: {:x}, error: {:?}",
                                self_peer,
                                tx_hash,
                                err
                            );
                            }
                        }
                    }
                    futures::future::ok(())
                }))
            },
            true,
        );
        if let Err(err) = ret {
            ckb_logger::debug!("relayer send future task error: {:?}", err);
        }
        Ok(())
    }
}<|MERGE_RESOLUTION|>--- conflicted
+++ resolved
@@ -63,43 +63,16 @@
             peer_state.remove_ask_for_tx(&tx_hash);
         }
 
-<<<<<<< HEAD
-        let ret = self.nc.future_task({
-            // prepare sync data
-            let nc = Arc::clone(&self.nc);
-            let self_peer = self.peer;
-            let shared = Arc::clone(self.relayer.shared());
-            let tx_hash = tx_hash.clone();
-            let tx = tx.to_owned();
-            Box::new(lazy(move || -> FutureResult<(), ()> {
-                let tx_result = shared.shared().add_tx_to_pool(tx.to_owned(), None);
-                // disconnect peer if cycles mismatch
-                match tx_result {
-                    Ok(cycles) if cycles == relay_cycles => {
-                        let selected_peers: Vec<PeerIndex> = {
-                            let mut known_txs = shared.known_txs();
-                            nc.connected_peers()
-                                .into_iter()
-                                .filter(|target_peer| {
-                                    known_txs.insert(*target_peer, tx_hash.clone())
-                                        && (self_peer != *target_peer)
-                                })
-                                .take(MAX_RELAY_PEERS)
-                                .collect()
-                        };
-=======
         let ret = self.nc.future_task(
             {
                 // prepare sync data
                 let nc = Arc::clone(&self.nc);
                 let self_peer = self.peer;
-                let tx_pool_executor = Arc::clone(&self.relayer.tx_pool_executor);
                 let shared = Arc::clone(self.relayer.shared());
                 let tx_hash = tx_hash.clone();
                 let tx = tx.to_owned();
                 Box::new(lazy(move || -> FutureResult<(), ()> {
-                    let tx_pool_executor = Arc::clone(&tx_pool_executor);
-                    let tx_result = tx_pool_executor.verify_and_add_tx_to_pool(tx.to_owned());
+                    let tx_result = shared.shared().add_tx_to_pool(tx.to_owned(), None);
                     // disconnect peer if cycles mismatch
                     match tx_result {
                         Ok(cycles) if cycles == relay_cycles => {
@@ -114,7 +87,6 @@
                                     .take(MAX_RELAY_PEERS)
                                     .collect()
                             };
->>>>>>> 70915445
 
                             let fbb = &mut FlatBufferBuilder::new();
                             let message = RelayMessage::build_transaction_hash(fbb, &tx_hash);
