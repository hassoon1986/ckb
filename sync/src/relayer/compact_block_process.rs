--- conflicted
+++ resolved
@@ -26,9 +26,6 @@
     peer: PeerIndex,
 }
 
-<<<<<<< HEAD
-impl<'a> CompactBlockProcess<'a> {
-=======
 #[derive(Debug, Eq, PartialEq)]
 pub enum Status {
     // Accept block
@@ -41,8 +38,7 @@
     MissingIndexesEmpty,
 }
 
-impl<'a, CS: ChainStore + 'static> CompactBlockProcess<'a, CS> {
->>>>>>> 70915445
+impl<'a> CompactBlockProcess<'a> {
     pub fn new(
         message: &'a FbsCompactBlock,
         relayer: &'a Relayer,
@@ -87,28 +83,14 @@
                 block_hash,
                 self.peer
             );
-<<<<<<< HEAD
             self.relayer
                 .shared
                 .send_getheaders_to_peer(self.nc.as_ref(), self.peer, tip.header());
-            return Ok(());
-=======
-            self.relayer.shared.send_getheaders_to_peer(
-                self.nc.as_ref(),
-                self.peer,
-                self.relayer.shared.lock_chain_state().tip_header(),
-            );
             return Ok(Status::UnknownParent);
->>>>>>> 70915445
         }
 
         let parent = parent.unwrap();
         {
-<<<<<<< HEAD
-            let parent = parent.unwrap();
-=======
-            let tip_header = self.relayer.shared.tip_header();
->>>>>>> 70915445
             let tip_header_view = self
                 .relayer
                 .shared
@@ -171,18 +153,10 @@
                             .map(|(compact_block, _)| compact_block.header.to_owned())
                     }
                 };
-<<<<<<< HEAD
-                let resolver = HeaderResolverWrapper::new(
-                    &compact_block.header,
-                    self.relayer.shared.shared().store(),
-                    self.relayer.shared.shared().consensus(),
-                );
-=======
                 let resolver = self
                     .relayer
                     .shared
                     .new_header_resolver(&compact_block.header, parent.into_inner());
->>>>>>> 70915445
                 let header_verifier = HeaderVerifier::new(
                     CompactBlockMedianTimeView {
                         fn_get_pending_header: Box::new(fn_get_pending_header),
@@ -277,12 +251,7 @@
     }
 }
 
-<<<<<<< HEAD
 struct CompactBlockMedianTimeView<'a> {
-    anchor_hash: &'a H256,
-=======
-struct CompactBlockMedianTimeView<'a, CS> {
->>>>>>> 70915445
     fn_get_pending_header: Box<Fn(H256) -> Option<Header> + 'a>,
     shared: &'a Shared,
 }
