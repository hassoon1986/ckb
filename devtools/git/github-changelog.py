#!/usr/bin/env python

import os
import re
import sys
import subprocess
import json
from collections import namedtuple, OrderedDict
import requests
from requests.auth import HTTPBasicAuth


def _str(s):
    if sys.version_info >= (3, 0):
        return s.decode('utf-8')
    return s


os.makedirs("changes", exist_ok=True)

if len(sys.argv) > 1:
    since = sys.argv[1]
else:
    tag_rev = _str(subprocess.check_output(
        ['git', 'rev-list', '--tags', '--max-count=1']).strip())
    since = _str(subprocess.check_output(
        ['git', 'describe', '--tags', tag_rev]).strip())

logs = _str(subprocess.check_output(
    ['git', 'log', '--reverse', '--merges', '--first-parent', '--pretty=tformat:%s', '{}...HEAD'.format(since)]))

PR_NUMBER_RE = re.compile(r'\s*Merge pull request #(\d+) from')
PR_TITLE_RE = re.compile(r'(?:\[[^]]+\]\s*)*(?:(\w+)(?:\(([^\)]+)\))?: )?(.*)')

Change = namedtuple('Change', ['scope', 'module', 'title', 'text'])

changes = OrderedDict()
for scope in ['feat', 'fix']:
    changes[scope] = []

SCOPE_MAPPING = {
    'bug': 'fix',
    'bugs': 'fix',
    'chore': False,
    'docs': False,
    'feature': 'feat',
    'perf': 'refactor',
    'test': False,
}

SCOPE_TITLE = {
    'feat': 'Features',
    'fix': 'Bug Fixes',
    'refactor': 'Improvements',
}

auth = HTTPBasicAuth('', os.environ['GITHUB_ACCESS_TOKEN'])

for line in logs.splitlines():
    pr_number_match = PR_NUMBER_RE.match(line)

    if pr_number_match:
        pr_number = pr_number_match.group(1)
        cache_file = "changes/{}.json".format(pr_number)
        if os.path.exists(cache_file):
            print("read pr #" + pr_number, file=sys.stderr)
            with open(cache_file) as fd:
                pr = json.load(fd)
        else:
            print("get pr #" + pr_number, file=sys.stderr)
            pr = requests.get('https://api.github.com/repos/nervosnetwork/ckb/pulls/' +
                              pr_number, auth=auth).json()

            if 'message' in pr:
                print(pr['message'], file=sys.stderr)
                sys.exit(1)

            with open(cache_file, 'w') as fd:
                json.dump(pr, fd)

        scope, module, message = PR_TITLE_RE.match(pr['title']).groups()
        if not scope:
            scope = 'misc'
        scope = SCOPE_MAPPING.get(scope, scope)
        if not scope:
            continue

        user = pr['user']['login']
        if module:
<<<<<<< HEAD
            title = '* #{0} **{1}**: {2} (@{3})'.format(pr_number,
=======
            title = '* #{0} **{1}:** {2} (@{3})'.format(pr_number,
>>>>>>> db4ccf24
                                                        module, message, user)
        else:
            title = '* #{0}: {1} (@{2})'.format(pr_number, message, user)

        change = Change(scope, module, title, [])
        Change = namedtuple('Change', ['scope', 'module', 'title', 'text'])

        if scope not in changes:
            changes[scope] = []
        changes[scope].append(Change(scope, module, title, pr['body'] or ""))

out = open("changes/out.md", "w")
for scope, changes in changes.items():
    if len(changes) == 0:
        continue

    scope_title = SCOPE_TITLE.get(scope, scope.title())
    print('### {}'.format(scope_title), file=out)
    print('', file=out)

    for change in changes:
        print(change.title, file=out)
        if change.text != '':
            print('', file=out)
            for line in change.text.splitlines():
                print('    ' + line, file=out)
            print('', file=out)

    print('', file=out)<|MERGE_RESOLUTION|>--- conflicted
+++ resolved
@@ -87,11 +87,7 @@
 
         user = pr['user']['login']
         if module:
-<<<<<<< HEAD
-            title = '* #{0} **{1}**: {2} (@{3})'.format(pr_number,
-=======
             title = '* #{0} **{1}:** {2} (@{3})'.format(pr_number,
->>>>>>> db4ccf24
                                                         module, message, user)
         else:
             title = '* #{0}: {1} (@{2})'.format(pr_number, message, user)
