use ckb_jsonrpc_types::{AlertMessage, ChainInfo, EpochNumber, PeerState, Timestamp};
use ckb_network_alert::notifier::Notifier as AlertNotifier;
use ckb_shared::shared::Shared;
use ckb_store::ChainStore;
use ckb_sync::Synchronizer;
use ckb_traits::BlockMedianTimeContext;
use ckb_util::Mutex;
use jsonrpc_core::Result;
use jsonrpc_derive::rpc;
use std::sync::Arc;

#[rpc]
pub trait StatsRpc {
    #[rpc(name = "get_blockchain_info")]
    fn get_blockchain_info(&self) -> Result<ChainInfo>;

    #[rpc(name = "get_peers_state")]
    fn get_peers_state(&self) -> Result<Vec<PeerState>>;
}

pub(crate) struct StatsRpcImpl {
    pub shared: Shared,
    pub synchronizer: Synchronizer,
    pub alert_notifier: Arc<Mutex<AlertNotifier>>,
}

impl StatsRpc for StatsRpcImpl {
    fn get_blockchain_info(&self) -> Result<ChainInfo> {
        let chain = self.synchronizer.shared.consensus().id.clone();
        let (tip_header, median_time) = {
<<<<<<< HEAD
            let store = self.shared.store();
            let tip_header = store.get_tip().expect("tip").header().clone();
            let median_time =
                (&self.shared).block_median_time(tip_header.number(), tip_header.hash());
=======
            let chain_state = self.shared.lock_chain_state();
            let tip_header = chain_state.tip_header().clone();
            let median_time = (&*chain_state).block_median_time(tip_header.hash());
>>>>>>> 70915445
            (tip_header, median_time)
        };
        let epoch = tip_header.epoch();
        let difficulty = tip_header.difficulty().clone();
        let is_initial_block_download = self.synchronizer.shared.is_initial_block_download();
        let alerts: Vec<AlertMessage> = {
            let now = faketime::unix_time_as_millis();
            let mut notifier = self.alert_notifier.lock();
            notifier.clear_expired_alerts(now);
            notifier
                .noticed_alerts()
                .iter()
                .map(|alert| AlertMessage::from(alert.as_ref()))
                .collect()
        };

        Ok(ChainInfo {
            chain,
            median_time: Timestamp(median_time),
            epoch: EpochNumber(epoch),
            difficulty,
            is_initial_block_download,
            alerts,
        })
    }

    fn get_peers_state(&self) -> Result<Vec<PeerState>> {
        // deprecated
        Ok(self
            .synchronizer
            .shared()
            .read_inflight_blocks()
            .blocks_iter()
            .map(|(peer, blocks)| PeerState::new(peer.value(), 0, blocks.len()))
            .collect())
    }
}<|MERGE_RESOLUTION|>--- conflicted
+++ resolved
@@ -28,16 +28,9 @@
     fn get_blockchain_info(&self) -> Result<ChainInfo> {
         let chain = self.synchronizer.shared.consensus().id.clone();
         let (tip_header, median_time) = {
-<<<<<<< HEAD
             let store = self.shared.store();
             let tip_header = store.get_tip().expect("tip").header().clone();
-            let median_time =
-                (&self.shared).block_median_time(tip_header.number(), tip_header.hash());
-=======
-            let chain_state = self.shared.lock_chain_state();
-            let tip_header = chain_state.tip_header().clone();
-            let median_time = (&*chain_state).block_median_time(tip_header.hash());
->>>>>>> 70915445
+            let median_time = (&self.shared).block_median_time(tip_header.hash());
             (tip_header, median_time)
         };
         let epoch = tip_header.epoch();
