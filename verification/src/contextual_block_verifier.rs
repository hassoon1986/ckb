use crate::error::{CellbaseError, CommitError, Error};
use crate::uncles_verifier::{UncleProvider, UnclesVerifier};
use crate::{ContextualTransactionVerifier, TransactionVerifier};
use ckb_chain_spec::consensus::Consensus;
use ckb_core::cell::{HeaderProvider, HeaderStatus, ResolvedTransaction};
use ckb_core::extras::EpochExt;
use ckb_core::header::Header;
use ckb_core::script::Script;
use ckb_core::transaction::OutPoint;
use ckb_core::transaction::Transaction;
use ckb_core::Cycle;
use ckb_core::{block::Block, BlockNumber, Capacity, EpochNumber};
use ckb_dao::DaoCalculator;
use ckb_logger::error_target;
use ckb_reward_calculator::RewardCalculator;
use ckb_script::ScriptConfig;
use ckb_store::ChainStore;
use ckb_traits::BlockMedianTimeContext;
use fnv::FnvHashSet;
use lru_cache::LruCache;
use numext_fixed_hash::H256;
use rayon::iter::{IndexedParallelIterator, IntoParallelRefIterator, ParallelIterator};

pub struct VerifyContext<'a, CS> {
    pub(crate) store: &'a CS,
    pub(crate) consensus: &'a Consensus,
    pub(crate) script_config: &'a ScriptConfig,
}

unsafe impl<'a, CS> Send for VerifyContext<'a, CS> where CS: ChainStore<'a> {}
unsafe impl<'a, CS> Sync for VerifyContext<'a, CS> where CS: ChainStore<'a> {}

impl<'a, CS: ChainStore<'a>> VerifyContext<'a, CS> {
    pub fn new(store: &'a CS, consensus: &'a Consensus, script_config: &'a ScriptConfig) -> Self {
        VerifyContext {
            store,
            consensus,
            script_config,
        }
    }

    fn finalize_block_reward(&self, parent: &Header) -> Result<(Script, Capacity), Error> {
        RewardCalculator::new(self.consensus, self.store)
            .block_reward(parent)
            .map_err(|_| Error::CannotFetchBlockReward)
    }

    fn next_epoch_ext(&self, last_epoch: &EpochExt, header: &Header) -> Option<EpochExt> {
        self.consensus.next_epoch_ext(
            last_epoch,
            header,
            |hash| self.store.get_block_header(hash),
            |hash| {
                self.store
                    .get_block_ext(hash)
                    .map(|ext| ext.total_uncles_count)
            },
        )
    }
}

impl<'a, CS: ChainStore<'a>> BlockMedianTimeContext for VerifyContext<'a, CS> {
    fn median_block_count(&self) -> u64 {
        self.consensus.median_time_block_count() as u64
    }

    fn timestamp_and_parent(&self, block_hash: &H256) -> (u64, BlockNumber, H256) {
        let header = self
            .store
            .get_block_header(block_hash)
            .expect("[ForkContext] blocks used for median time exist");
<<<<<<< HEAD
        (header.timestamp(), header.parent_hash().to_owned())
    }

    fn get_block_hash(&self, block_number: BlockNumber) -> Option<H256> {
        self.store.get_block_hash(block_number)
=======
        (
            header.timestamp(),
            header.number(),
            header.parent_hash().to_owned(),
        )
>>>>>>> 70915445
    }
}

impl<'a, CS: ChainStore<'a>> HeaderProvider<'a> for VerifyContext<'a, CS> {
    fn header(&self, out_point: &OutPoint) -> HeaderStatus {
        if let Some(block_hash) = &out_point.block_hash {
            match self.store.get_block_number(&block_hash) {
                Some(_) => HeaderStatus::live_header(
                    self.store
                        .get_block_header(&block_hash)
                        .expect("header index checked"),
                ),
                None => HeaderStatus::Unknown,
            }
        } else {
            HeaderStatus::Unspecified
        }
    }
}

pub struct UncleVerifierContext<'a, 'b, CS> {
    epoch: &'b EpochExt,
    context: &'a VerifyContext<'a, CS>,
}

impl<'a, 'b, CS: ChainStore<'a>> UncleVerifierContext<'a, 'b, CS> {
    pub(crate) fn new(context: &'a VerifyContext<'a, CS>, epoch: &'b EpochExt) -> Self {
        UncleVerifierContext { epoch, context }
    }
}

impl<'a, 'b, CS: ChainStore<'a>> UncleProvider for UncleVerifierContext<'a, 'b, CS> {
    fn double_inclusion(&self, hash: &H256) -> bool {
        self.context.store.get_block_number(hash).is_some() || self.context.store.is_uncle(hash)
    }

    fn epoch(&self) -> &EpochExt {
        &self.epoch
    }

    fn consensus(&self) -> &Consensus {
        self.context.consensus
    }
}

pub struct CommitVerifier<'a, CS> {
    context: &'a VerifyContext<'a, CS>,
    block: &'a Block,
}

impl<'a, CS: ChainStore<'a>> CommitVerifier<'a, CS> {
    pub fn new(context: &'a VerifyContext<'a, CS>, block: &'a Block) -> Self {
        CommitVerifier { context, block }
    }

    pub fn verify(&self) -> Result<(), Error> {
        if self.block.is_genesis() {
            return Ok(());
        }
        let block_number = self.block.header().number();
        let proposal_window = self.context.consensus.tx_proposal_window();
        let proposal_start = block_number.saturating_sub(proposal_window.farthest());
        let mut proposal_end = block_number.saturating_sub(proposal_window.closest());

        let mut block_hash = self
            .context
            .store
            .get_block_hash(proposal_end)
            .ok_or_else(|| Error::Commit(CommitError::AncestorNotFound))?;

        let mut proposal_txs_ids = FnvHashSet::default();

        while proposal_end >= proposal_start {
            let header = self
                .context
                .store
                .get_block_header(&block_hash)
                .ok_or_else(|| Error::Commit(CommitError::AncestorNotFound))?;
            if header.is_genesis() {
                break;
            }

            if let Some(ids) = self.context.store.get_block_proposal_txs_ids(&block_hash) {
                proposal_txs_ids.extend(ids);
            }
            if let Some(uncles) = self.context.store.get_block_uncles(&block_hash) {
                uncles
                    .iter()
                    .for_each(|uncle| proposal_txs_ids.extend(uncle.proposals()));
            }

            block_hash = header.parent_hash().to_owned();
            proposal_end -= 1;
        }

        let committed_ids: FnvHashSet<_> = self
            .block
            .transactions()
            .iter()
            .skip(1)
            .map(Transaction::proposal_short_id)
            .collect();

        let difference: Vec<_> = committed_ids.difference(&proposal_txs_ids).collect();

        if !difference.is_empty() {
            error_target!(
                crate::LOG_TARGET,
                "Block {} {:x}",
                self.block.header().number(),
                self.block.header().hash()
            );
            error_target!(crate::LOG_TARGET, "proposal_window {:?}", proposal_window);
            error_target!(
                crate::LOG_TARGET,
                "committed_ids {} ",
                serde_json::to_string(&committed_ids).unwrap()
            );
            error_target!(
                crate::LOG_TARGET,
                "proposal_txs_ids {} ",
                serde_json::to_string(&proposal_txs_ids).unwrap()
            );
            return Err(Error::Commit(CommitError::Invalid));
        }
        Ok(())
    }
}

pub struct RewardVerifier<'a, 'b, CS> {
    resolved: &'a [ResolvedTransaction<'a>],
    parent: &'b Header,
    context: &'a VerifyContext<'a, CS>,
}

impl<'a, 'b, CS: ChainStore<'a>> RewardVerifier<'a, 'b, CS> {
    pub fn new(
        context: &'a VerifyContext<'a, CS>,
        resolved: &'a [ResolvedTransaction],
        parent: &'b Header,
    ) -> Self {
        RewardVerifier {
            parent,
            context,
            resolved,
        }
    }

    pub fn verify(&self) -> Result<Vec<Capacity>, Error> {
        let cellbase = &self.resolved[0];
        let (target_lock, block_reward) = self.context.finalize_block_reward(self.parent)?;
        if cellbase.transaction.outputs_capacity()? != block_reward {
            return Err(Error::Cellbase(CellbaseError::InvalidRewardAmount));
        }
        if cellbase.transaction.outputs()[0].lock != target_lock {
            return Err(Error::Cellbase(CellbaseError::InvalidRewardTarget));
        }
        let txs_fees = self
            .resolved
            .iter()
            .skip(1)
            .map(|tx| {
                DaoCalculator::new(self.context.consensus, self.context.store)
                    .transaction_fee(&tx)
                    .map_err(|_| Error::FeeCalculation)
            })
            .collect::<Result<Vec<Capacity>, Error>>()?;

        Ok(txs_fees)
    }
}

struct DaoHeaderVerifier<'a, 'b, CS> {
    context: &'a VerifyContext<'a, CS>,
    resolved: &'a [ResolvedTransaction<'a>],
    parent: &'b Header,
    header: &'a Header,
}

impl<'a, 'b, CS: ChainStore<'a>> DaoHeaderVerifier<'a, 'b, CS> {
    pub fn new(
        context: &'a VerifyContext<'a, CS>,
        resolved: &'a [ResolvedTransaction<'a>],
        parent: &'b Header,
        header: &'a Header,
    ) -> Self {
        DaoHeaderVerifier {
            context,
            resolved,
            parent,
            header,
        }
    }

    pub fn verify(&self) -> Result<(), Error> {
        let dao = DaoCalculator::new(self.context.consensus, self.context.store)
            .dao_field(&self.resolved, self.parent)
            .map_err(|e| {
                error_target!(
                    crate::LOG_TARGET,
                    "Error generating dao data for block {:x}: {:?}",
                    self.header.hash(),
                    e
                );
                Error::DAOGeneration
            })?;

        if dao != self.header.dao() {
            return Err(Error::InvalidDAO);
        }
        Ok(())
    }
}

struct BlockTxsVerifier<'a, CS> {
    context: &'a VerifyContext<'a, CS>,
    block_number: BlockNumber,
    epoch_number: EpochNumber,
    parent_hash: &'a H256,
    resolved: &'a [ResolvedTransaction<'a>],
}

impl<'a, CS: ChainStore<'a>> BlockTxsVerifier<'a, CS> {
    #[allow(clippy::too_many_arguments)]
    pub fn new(
        context: &'a VerifyContext<'a, CS>,
        block_number: BlockNumber,
        epoch_number: EpochNumber,
        parent_hash: &'a H256,
        resolved: &'a [ResolvedTransaction<'a>],
    ) -> Self {
        BlockTxsVerifier {
            context,
            block_number,
            epoch_number,
            parent_hash,
            resolved,
        }
    }

    pub fn verify(&self, txs_verify_cache: &mut LruCache<H256, Cycle>) -> Result<Cycle, Error> {
        // make verifiers orthogonal
        let ret_set = self
            .resolved
            .par_iter()
            .enumerate()
            .map(|(index, tx)| {
                let tx_hash = tx.transaction.hash().to_owned();
                if let Some(cycles) = txs_verify_cache.get(&tx_hash) {
                    ContextualTransactionVerifier::new(
                        &tx,
                        self.context,
                        self.block_number,
                        self.epoch_number,
<<<<<<< HEAD
                        self.context.consensus,
=======
                        self.parent_hash,
                        self.context.provider.consensus(),
>>>>>>> 70915445
                    )
                    .verify()
                    .map_err(|e| Error::Transactions((index, e)))
                    .map(|_| (tx_hash, *cycles))
                } else {
                    TransactionVerifier::new(
                        &tx,
                        self.context,
                        self.block_number,
                        self.epoch_number,
<<<<<<< HEAD
                        self.context.consensus,
                        self.context.script_config,
                        self.context.store,
=======
                        self.parent_hash,
                        self.context.provider.consensus(),
                        self.context.provider.script_config(),
                        self.context.provider.store(),
>>>>>>> 70915445
                    )
                    .verify(self.context.consensus.max_block_cycles())
                    .map_err(|e| Error::Transactions((index, e)))
                    .map(|cycles| (tx_hash, cycles))
                }
            })
            .collect::<Result<Vec<_>, _>>()?;

        let sum: Cycle = ret_set.iter().map(|(_, cycles)| cycles).sum();

        for (hash, cycles) in ret_set {
            txs_verify_cache.insert(hash, cycles);
        }

        if sum > self.context.consensus.max_block_cycles() {
            Err(Error::ExceededMaximumCycles)
        } else {
            Ok(sum)
        }
    }
}

fn prepare_epoch_ext<'a, CS: ChainStore<'a>>(
    context: &VerifyContext<'a, CS>,
    parent: &Header,
) -> Result<EpochExt, Error> {
    let parent_ext = context
        .store
        .get_block_epoch(parent.hash())
        .ok_or_else(|| Error::UnknownParent(parent.hash().clone()))?;
    Ok(context
        .next_epoch_ext(&parent_ext, parent)
        .unwrap_or(parent_ext))
}

pub struct ContextualBlockVerifier<'a, CS> {
    context: &'a VerifyContext<'a, CS>,
}

impl<'a, CS: ChainStore<'a>> ContextualBlockVerifier<'a, CS> {
    pub fn new(context: &'a VerifyContext<'a, CS>) -> Self {
        ContextualBlockVerifier { context }
    }

    pub fn verify(
        &'a self,
        resolved: &'a [ResolvedTransaction],
        block: &'a Block,
        txs_verify_cache: &mut LruCache<H256, Cycle>,
    ) -> Result<(Cycle, Vec<Capacity>), Error> {
        let parent_hash = block.header().parent_hash();
        let parent = self
            .context
            .store
            .get_block_header(parent_hash)
            .ok_or_else(|| Error::UnknownParent(parent_hash.clone()))?;

        let epoch_ext = if block.is_genesis() {
            self.context.consensus.genesis_epoch_ext().to_owned()
        } else {
            prepare_epoch_ext(&self.context, &parent)?
        };

        let uncle_verifier_context = UncleVerifierContext::new(&self.context, &epoch_ext);
        UnclesVerifier::new(uncle_verifier_context, block).verify()?;

        CommitVerifier::new(&self.context, block).verify()?;
        DaoHeaderVerifier::new(&self.context, resolved, &parent, &block.header()).verify()?;
        let txs_fees = RewardVerifier::new(&self.context, resolved, &parent).verify()?;

        let cycles = BlockTxsVerifier::new(
            &self.context,
            block.header().number(),
            block.header().epoch(),
            block.header().parent_hash(),
            resolved,
        )
        .verify(txs_verify_cache)?;

        Ok((cycles, txs_fees))
    }
}<|MERGE_RESOLUTION|>--- conflicted
+++ resolved
@@ -69,19 +69,11 @@
             .store
             .get_block_header(block_hash)
             .expect("[ForkContext] blocks used for median time exist");
-<<<<<<< HEAD
-        (header.timestamp(), header.parent_hash().to_owned())
-    }
-
-    fn get_block_hash(&self, block_number: BlockNumber) -> Option<H256> {
-        self.store.get_block_hash(block_number)
-=======
         (
             header.timestamp(),
             header.number(),
             header.parent_hash().to_owned(),
         )
->>>>>>> 70915445
     }
 }
 
@@ -336,12 +328,8 @@
                         self.context,
                         self.block_number,
                         self.epoch_number,
-<<<<<<< HEAD
+                        self.parent_hash,
                         self.context.consensus,
-=======
-                        self.parent_hash,
-                        self.context.provider.consensus(),
->>>>>>> 70915445
                     )
                     .verify()
                     .map_err(|e| Error::Transactions((index, e)))
@@ -352,16 +340,10 @@
                         self.context,
                         self.block_number,
                         self.epoch_number,
-<<<<<<< HEAD
+                        self.parent_hash,
                         self.context.consensus,
                         self.context.script_config,
                         self.context.store,
-=======
-                        self.parent_hash,
-                        self.context.provider.consensus(),
-                        self.context.provider.script_config(),
-                        self.context.provider.store(),
->>>>>>> 70915445
                     )
                     .verify(self.context.consensus.max_block_cycles())
                     .map_err(|e| Error::Transactions((index, e)))
